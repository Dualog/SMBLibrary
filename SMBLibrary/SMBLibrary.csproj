--- conflicted
+++ resolved
@@ -1,59 +1,56 @@
-﻿<Project Sdk="Microsoft.NET.Sdk">
-  <PropertyGroup>
-<<<<<<< HEAD
-    <TargetFramework>netstandard2.1</TargetFramework>
-    <RootNamespace>SMBLibrary</RootNamespace>
-    <AssemblyName>SMBLibraryCore.Client</AssemblyName>
-    <PackageId>SMBLibraryCore.Client</PackageId>
-    <PackOnBuild>true</PackOnBuild>
-    <Authors>tormartinh74</Authors>
-    <Company>Dualog AS</Company>
-    <Description>Free, Open Source, User-Mode SMB 1.0/CIFS, SMB 2.0 and SMB 2.1 Client Library</Description>
-    <RepositoryUrl>https://github.com/Dualog/SMBLibrary</RepositoryUrl>
-    <Version>1.0.0.0</Version>
-=======
-    <TargetFrameworks>net20;net40;netstandard2.0</TargetFrameworks>
-    <GenerateAssemblyInfo>false</GenerateAssemblyInfo>
-    <AssemblyName>SMBLibrary</AssemblyName>
-    <Version>1.4.6</Version>
-    <NoWarn>1573;1591</NoWarn>
-    <RootNamespace>SMBLibrary</RootNamespace>
-    <GeneratePackageOnBuild>false</GeneratePackageOnBuild>
-    <Authors>Tal Aloni</Authors>
-    <PackageDescription>SMBLibrary is an open-source C# SMB 1.0/CIFS, SMB 2.0, SMB 2.1 and SMB 3.0 server and client implementation</PackageDescription>
-    <PackageLicenseExpression>LGPL-3.0-or-later</PackageLicenseExpression>
-    <PackageProjectUrl>https://github.com/TalAloni/SMBLibrary</PackageProjectUrl>
-    <RepositoryUrl>https://github.com/TalAloni/SMBLibrary</RepositoryUrl>
-    <GenerateDocumentationFile>true</GenerateDocumentationFile>
->>>>>>> 66b64c86
-  </PropertyGroup>
-
-  <!-- PropertyGroup>
-    <PackageLicenseUrl>https://github.com/jordanlytle/SMBLibrary/blob/master/License.txt</PackageLicenseUrl>
-    <PackageProjectUrl>https://github.com/jordanlytle/SMBLibrary</PackageProjectUrl>
-    <RepositoryType>git</RepositoryType>
-  </PropertyGroup>
-
-  <PropertyGroup>
-    <PublishRepositoryUrl>true</PublishRepositoryUrl>
-    <EmbedUntrackedSources>true</EmbedUntrackedSources>
-    <IncludeSymbols>true</IncludeSymbols>
-    <SymbolPackageFormat>snupkg</SymbolPackageFormat>
-    <Version>1.0.0.0</Version>
-  </PropertyGroup -->
-
-  <ItemGroup>
-    <ProjectReference Include="..\Utilities\Utilities.csproj">
-    </ProjectReference>
-  </ItemGroup>
-  <ItemGroup>
-    <PackageReference Include="Microsoft.SourceLink.GitHub" Version="1.0.0" PrivateAssets="All" />
-    <PackageReference Include="NuGet.Build.Packaging" Version="0.2.2">
-      <IncludeAssets>runtime; build; native; contentfiles; analyzers; buildtransitive</IncludeAssets>
-      <PrivateAssets>all</PrivateAssets>
-    </PackageReference>
-  </ItemGroup>
-  <ItemGroup>
-    <Folder Include="Properties\" />
-  </ItemGroup>
+﻿<Project Sdk="Microsoft.NET.Sdk">
+  <PropertyGroup>
+    <TargetFramework>netstandard2.1</TargetFramework>
+    <RootNamespace>SMBLibrary</RootNamespace>
+    <AssemblyName>SMBLibraryCore.Client</AssemblyName>
+    <PackageId>SMBLibraryCore.Client</PackageId>
+    <PackOnBuild>true</PackOnBuild>
+    <Authors>tormartinh74</Authors>
+    <Company>Dualog AS</Company>
+    <Description>Free, Open Source, User-Mode SMB 1.0/CIFS, SMB 2.0 and SMB 2.1 Client Library</Description>
+    <RepositoryUrl>https://github.com/Dualog/SMBLibrary</RepositoryUrl>
+    <Version>1.0.0.0</Version>
+    <TargetFrameworks>net20;net40;netstandard2.0</TargetFrameworks>
+    <GenerateAssemblyInfo>false</GenerateAssemblyInfo>
+    <AssemblyName>SMBLibrary</AssemblyName>
+    <Version>1.4.6</Version>
+    <NoWarn>1573;1591</NoWarn>
+    <RootNamespace>SMBLibrary</RootNamespace>
+    <GeneratePackageOnBuild>false</GeneratePackageOnBuild>
+    <Authors>Tal Aloni</Authors>
+    <PackageDescription>SMBLibrary is an open-source C# SMB 1.0/CIFS, SMB 2.0, SMB 2.1 and SMB 3.0 server and client implementation</PackageDescription>
+    <PackageLicenseExpression>LGPL-3.0-or-later</PackageLicenseExpression>
+    <PackageProjectUrl>https://github.com/TalAloni/SMBLibrary</PackageProjectUrl>
+    <RepositoryUrl>https://github.com/TalAloni/SMBLibrary</RepositoryUrl>
+    <GenerateDocumentationFile>true</GenerateDocumentationFile>
+  </PropertyGroup>
+
+  <!-- PropertyGroup>
+    <PackageLicenseUrl>https://github.com/jordanlytle/SMBLibrary/blob/master/License.txt</PackageLicenseUrl>
+    <PackageProjectUrl>https://github.com/jordanlytle/SMBLibrary</PackageProjectUrl>
+    <RepositoryType>git</RepositoryType>
+  </PropertyGroup>
+
+  <PropertyGroup>
+    <PublishRepositoryUrl>true</PublishRepositoryUrl>
+    <EmbedUntrackedSources>true</EmbedUntrackedSources>
+    <IncludeSymbols>true</IncludeSymbols>
+    <SymbolPackageFormat>snupkg</SymbolPackageFormat>
+    <Version>1.0.0.0</Version>
+  </PropertyGroup -->
+
+  <ItemGroup>
+    <ProjectReference Include="..\Utilities\Utilities.csproj">
+    </ProjectReference>
+  </ItemGroup>
+  <ItemGroup>
+    <PackageReference Include="Microsoft.SourceLink.GitHub" Version="1.0.0" PrivateAssets="All" />
+    <PackageReference Include="NuGet.Build.Packaging" Version="0.2.2">
+      <IncludeAssets>runtime; build; native; contentfiles; analyzers; buildtransitive</IncludeAssets>
+      <PrivateAssets>all</PrivateAssets>
+    </PackageReference>
+  </ItemGroup>
+  <ItemGroup>
+    <Folder Include="Properties\" />
+  </ItemGroup>
 </Project>