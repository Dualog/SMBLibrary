/* Copyright (C) 2017-2021 Tal Aloni <tal.aloni.il@gmail.com>. All rights reserved.
 * 
 * You can redistribute this program and/or modify it under the terms of
 * the GNU Lesser Public License as published by the Free Software Foundation,
 * either version 3 of the License, or (at your option) any later version.
 */
using System;
using System.Collections.Generic;
using System.Linq;
using System.Threading;
using System.Threading.Tasks;
using SMBLibrary.SMB2;
using Utilities;

namespace SMBLibrary.Client
{
    public class SMB2FileStore : ISMBFileStore
    {
        private const int BytesPerCredit = 65536;

        private SMB2Client m_client;
        private uint m_treeID;
        private bool m_encryptShareData;

        public SMB2FileStore(SMB2Client client, uint treeID, bool encryptShareData)
        {
            m_client = client;
            m_treeID = treeID;
            m_encryptShareData = encryptShareData;
        }

        public async Task<(NTStatus status, object handle, FileStatus fileStatus)> CreateFile(string path, AccessMask desiredAccess, FileAttributes fileAttributes, ShareAccess shareAccess, CreateDisposition createDisposition, CreateOptions createOptions, SecurityContext securityContext, CancellationToken cancellationToken)
        {
            CreateRequest request = new CreateRequest();
            request.Name = path;
            request.DesiredAccess = desiredAccess;
            request.FileAttributes = fileAttributes;
            request.ShareAccess = shareAccess;
            request.CreateDisposition = createDisposition;
            request.CreateOptions = createOptions;
            request.ImpersonationLevel = ImpersonationLevel.Impersonation;
            await TrySendCommandAsync(request, cancellationToken);

<<<<<<< HEAD
            SMB2Command response = m_client.WaitForCommand(SMB2CommandName.Create);

            var fileStatus = FileStatus.FILE_DOES_NOT_EXIST;
=======
            SMB2Command response = m_client.WaitForCommand(request.MessageID);
>>>>>>> 557936fb
            if (response != null)
            {
                object handle = null;

                if (response.Header.Status == NTStatus.STATUS_SUCCESS && response is CreateResponse)
                {
                    CreateResponse createResponse = ((CreateResponse)response);
                    handle = createResponse.FileId;
                    fileStatus = ToFileStatus(createResponse.CreateAction);
                }
                return (response.Header.Status, handle, fileStatus);
            }

            return (NTStatus.STATUS_INVALID_SMB, null, fileStatus);
        }

        public async Task<NTStatus> CloseFileAsync(object handle, CancellationToken cancellationToken)
        {
            CloseRequest request = new CloseRequest();
            request.FileId = (FileID)handle;
<<<<<<< HEAD
            await TrySendCommandAsync(request, cancellationToken);
            SMB2Command response = m_client.WaitForCommand(SMB2CommandName.Close);
=======
            TrySendCommand(request);
            SMB2Command response = m_client.WaitForCommand(request.MessageID);
>>>>>>> 557936fb
            if (response != null)
            {
                return response.Header.Status;
            }

            return NTStatus.STATUS_INVALID_SMB;
        }

        public async Task<(NTStatus status, byte[] data)> ReadFileAsync(object handle, long offset, int maxCount, CancellationToken cancellationToken)
        {
            ReadRequest request = new ReadRequest();
            request.Header.CreditCharge = (ushort)Math.Ceiling((double)maxCount / BytesPerCredit);
            request.FileId = (FileID)handle;
            request.Offset = (ulong)offset;
            request.ReadLength = (uint)maxCount;
            
<<<<<<< HEAD
            await TrySendCommandAsync(request, cancellationToken);
            SMB2Command response = m_client.WaitForCommand(SMB2CommandName.Read);
=======
            TrySendCommand(request);
            SMB2Command response = m_client.WaitForCommand(request.MessageID);
>>>>>>> 557936fb
            if (response != null)
            {
                byte[] data = null;
                if (response.Header.Status == NTStatus.STATUS_SUCCESS && response is ReadResponse)
                {
                    data = ((ReadResponse)response).Data;
                }
                return (response.Header.Status, data);
            }

            return (NTStatus.STATUS_INVALID_SMB, null);
        }

        public async Task<(NTStatus status, int numberOfBytesWritten)> WriteFileAsync(object handle, long offset, byte[] data, CancellationToken cancellationToken)
        {
            WriteRequest request = new WriteRequest();
            request.Header.CreditCharge = (ushort)Math.Ceiling((double)data.Length / BytesPerCredit);
            request.FileId = (FileID)handle;
            request.Offset = (ulong)offset;
            request.Data = data;

<<<<<<< HEAD
            await TrySendCommandAsync(request, cancellationToken);
            SMB2Command response = m_client.WaitForCommand(SMB2CommandName.Write);
=======
            TrySendCommand(request);
            SMB2Command response = m_client.WaitForCommand(request.MessageID);
>>>>>>> 557936fb
            if (response != null)
            {
                int numberOfBytesWritten = 0;
                
                if (response.Header.Status == NTStatus.STATUS_SUCCESS && response is WriteResponse)
                {
                    numberOfBytesWritten = (int)((WriteResponse)response).Count;
                }

                return (response.Header.Status, numberOfBytesWritten);
            }

            return (NTStatus.STATUS_INVALID_SMB, 0);
        }

        public Task<NTStatus> FlushFileBuffersAsync(object handle)
        {
            FlushRequest request = new FlushRequest();
            request.FileId = (FileID) handle;

            TrySendCommand(request);
            SMB2Command response = m_client.WaitForCommand(request.MessageID);
            if (response != null)
            {
                if (response.Header.Status == NTStatus.STATUS_SUCCESS && response is FlushResponse)
                {
                    return response.Header.Status;
                }
            }

            return NTStatus.STATUS_INVALID_SMB;
        }

        public NTStatus LockFile(object handle, long byteOffset, long length, bool exclusiveLock)
        {
            throw new NotImplementedException();
        }

        public NTStatus UnlockFile(object handle, long byteOffset, long length)
        {
            throw new NotImplementedException();
        }

        public async Task<(NTStatus status, IEnumerable<QueryDirectoryFileInformation> result)> QueryDirectory(object handle, string fileName, FileInformationClass informationClass, CancellationToken cancellationToken)
        {
            QueryDirectoryRequest request = new QueryDirectoryRequest();
            request.Header.CreditCharge = (ushort)Math.Ceiling((double)m_client.MaxTransactSize / BytesPerCredit);
            request.FileInformationClass = informationClass;
            request.Reopen = true;
            request.FileId = (FileID)handle;
            request.OutputBufferLength = m_client.MaxTransactSize;
            request.FileName = fileName;

<<<<<<< HEAD
            await TrySendCommandAsync(request, cancellationToken);
            SMB2Command response = m_client.WaitForCommand(SMB2CommandName.QueryDirectory);
=======
            TrySendCommand(request);
            SMB2Command response = m_client.WaitForCommand(request.MessageID);
>>>>>>> 557936fb
            if (response != null)
            {
                var result = new List<QueryDirectoryFileInformation>();
                while (response.Header.Status == NTStatus.STATUS_SUCCESS && response is QueryDirectoryResponse)
                {
                    var page = ((QueryDirectoryResponse)response).GetFileInformationList(informationClass);
                    result.AddRange(page);
                    request.Reopen = false;
<<<<<<< HEAD
                    await TrySendCommandAsync(request, cancellationToken);
                    response = m_client.WaitForCommand(SMB2CommandName.QueryDirectory);
=======
                    TrySendCommand(request);
                    response = m_client.WaitForCommand(request.MessageID);
>>>>>>> 557936fb
                }
                return (response.Header.Status, result);
            }

            return (NTStatus.STATUS_INVALID_SMB, Enumerable.Empty<QueryDirectoryFileInformation>());
        }

        public async Task<(NTStatus status, FileInformation result)> GetFileInformationAsync(object handle, FileInformationClass informationClass, CancellationToken cancellationToken)
        {
            QueryInfoRequest request = new QueryInfoRequest();
            request.InfoType = InfoType.File;
            request.FileInformationClass = informationClass;
            request.OutputBufferLength = 4096;
            request.FileId = (FileID)handle;

<<<<<<< HEAD
            await TrySendCommandAsync(request, cancellationToken);
            SMB2Command response = m_client.WaitForCommand(SMB2CommandName.QueryInfo);
=======
            TrySendCommand(request);
            SMB2Command response = m_client.WaitForCommand(request.MessageID);
>>>>>>> 557936fb
            if (response != null)
            {
                FileInformation result = null;
                if (response.Header.Status == NTStatus.STATUS_SUCCESS && response is QueryInfoResponse)
                {
                    result = ((QueryInfoResponse)response).GetFileInformation(informationClass);
                }
                return (response.Header.Status, result);
            }

            return (NTStatus.STATUS_INVALID_SMB, null);
        }

        public async Task<NTStatus> SetFileInformationAsync(object handle, FileInformation information, CancellationToken cancellationToken)
        {
            SetInfoRequest request = new SetInfoRequest();
            request.InfoType = InfoType.File;
            request.FileInformationClass = information.FileInformationClass;
            request.FileId = (FileID)handle;
            request.SetFileInformation(information);

<<<<<<< HEAD
            await TrySendCommandAsync(request, cancellationToken);
            SMB2Command response = m_client.WaitForCommand(SMB2CommandName.SetInfo);
=======
            TrySendCommand(request);
            SMB2Command response = m_client.WaitForCommand(request.MessageID);
>>>>>>> 557936fb
            if (response != null)
            {
                return response.Header.Status;
            }

            return NTStatus.STATUS_INVALID_SMB;
        }

        public async Task<(NTStatus status, FileSystemInformation result)> GetFileSystemInformationAsync(FileSystemInformationClass informationClass, CancellationToken cancellationToken)
        {
            FileSystemInformation result = null;
            var(status, fileHandle, _) = await CreateFile(String.Empty, (AccessMask)DirectoryAccessMask.FILE_LIST_DIRECTORY | (AccessMask)DirectoryAccessMask.FILE_READ_ATTRIBUTES | AccessMask.SYNCHRONIZE, 0, ShareAccess.Read | ShareAccess.Write | ShareAccess.Delete, CreateDisposition.FILE_OPEN, CreateOptions.FILE_SYNCHRONOUS_IO_NONALERT | CreateOptions.FILE_DIRECTORY_FILE, null, cancellationToken);
            if (status != NTStatus.STATUS_SUCCESS)
            {
                return (status, result);
            }

            var (aStatus, aResult) = await GetFileSystemInformationAsync(fileHandle, informationClass, cancellationToken);
            await CloseFileAsync(fileHandle, cancellationToken);
            return (aStatus, aResult);
        }

        public async Task<(NTStatus status, FileSystemInformation result)> GetFileSystemInformationAsync(object handle, FileSystemInformationClass informationClass, CancellationToken cancellationToken)
        {
            QueryInfoRequest request = new QueryInfoRequest();
            request.InfoType = InfoType.FileSystem;
            request.FileSystemInformationClass = informationClass;
            request.OutputBufferLength = 4096;
            request.FileId = (FileID)handle;

<<<<<<< HEAD
            await TrySendCommandAsync(request, cancellationToken);
            SMB2Command response = m_client.WaitForCommand(SMB2CommandName.QueryInfo);
=======
            TrySendCommand(request);
            SMB2Command response = m_client.WaitForCommand(request.MessageID);
>>>>>>> 557936fb
            if (response != null)
            {
                FileSystemInformation result = null;
                if (response.Header.Status == NTStatus.STATUS_SUCCESS && response is QueryInfoResponse)
                {
                    result = ((QueryInfoResponse)response).GetFileSystemInformation(informationClass);
                }
                return (response.Header.Status, result);
            }

            return (NTStatus.STATUS_INVALID_SMB, null);
        }

        public NTStatus SetFileSystemInformation(FileSystemInformation information)
        {
            throw new NotImplementedException();
        }

        public async Task<(NTStatus status, SecurityDescriptor result)> GetSecurityInformation(object handle, SecurityInformation securityInformation, CancellationToken cancellationToken)
        {
            SecurityDescriptor result = null;
            QueryInfoRequest request = new QueryInfoRequest();
            request.InfoType = InfoType.Security;
            request.SecurityInformation = securityInformation;
            request.OutputBufferLength = 4096;
            request.FileId = (FileID)handle;

<<<<<<< HEAD
            await TrySendCommandAsync(request, cancellationToken);
            SMB2Command response = m_client.WaitForCommand(SMB2CommandName.QueryInfo);
=======
            TrySendCommand(request);
            SMB2Command response = m_client.WaitForCommand(request.MessageID);
>>>>>>> 557936fb
            if (response != null)
            {
                if (response.Header.Status == NTStatus.STATUS_SUCCESS && response is QueryInfoResponse)
                {
                    result = ((QueryInfoResponse)response).GetSecurityInformation();
                }
                return (response.Header.Status, result);
            }

            return (NTStatus.STATUS_INVALID_SMB, result);
        }

        public Task<NTStatus> SetSecurityInformation(object handle, SecurityInformation securityInformation, SecurityDescriptor securityDescriptor)
        {
            return Task.FromResult(NTStatus.STATUS_NOT_SUPPORTED);
        }

        public NTStatus NotifyChange(out object ioRequest, object handle, NotifyChangeFilter completionFilter, bool watchTree, int outputBufferSize, OnNotifyChangeCompleted onNotifyChangeCompleted, object context)
        {
            throw new NotImplementedException();
        }

        public NTStatus Cancel(object ioRequest)
        {
            throw new NotImplementedException();
        }

        public async Task<(NTStatus status, byte[] output)> DeviceIOControl(object handle, uint ctlCode, byte[] input, int maxOutputLength, CancellationToken cancellationToken)
        {
            byte[] output = null;
            IOCtlRequest request = new IOCtlRequest();
            request.Header.CreditCharge = (ushort)Math.Ceiling((double)maxOutputLength / BytesPerCredit);
            request.CtlCode = ctlCode;
            request.IsFSCtl = true;
            request.FileId = (FileID)handle;
            request.Input = input;
            request.MaxOutputResponse = (uint)maxOutputLength;
<<<<<<< HEAD
            await TrySendCommandAsync(request, cancellationToken);
            SMB2Command response = m_client.WaitForCommand(SMB2CommandName.IOCtl);
=======
            TrySendCommand(request);
            SMB2Command response = m_client.WaitForCommand(request.MessageID);
>>>>>>> 557936fb
            if (response != null)
            {
                if ((response.Header.Status == NTStatus.STATUS_SUCCESS || response.Header.Status == NTStatus.STATUS_BUFFER_OVERFLOW) && response is IOCtlResponse)
                {
                    output = ((IOCtlResponse)response).Output;
                }
                return (response.Header.Status, output);
            }

            return (NTStatus.STATUS_INVALID_SMB, output);
        }

        public async Task<NTStatus> DisconnectAsync()
        {
            TreeDisconnectRequest request = new TreeDisconnectRequest();
<<<<<<< HEAD
            await TrySendCommandAsync(request, CancellationToken.None);
            SMB2Command response = m_client.WaitForCommand(SMB2CommandName.TreeDisconnect);
=======
            TrySendCommand(request);
            SMB2Command response = m_client.WaitForCommand(request.MessageID);
>>>>>>> 557936fb
            if (response != null)
            {
                return response.Header.Status;
            }

            return NTStatus.STATUS_INVALID_SMB;
        }

        private Task TrySendCommandAsync(SMB2Command request, CancellationToken cancellationToken)
        {
            request.Header.TreeID = m_treeID;
<<<<<<< HEAD
            return m_client.TrySendCommandAsync(request, m_encryptShareData, cancellationToken);
=======
            m_client.TrySendCommand(request, m_encryptShareData);
>>>>>>> 557936fb
        }

        public uint MaxReadSize
        {
            get
            {
                return m_client.MaxReadSize;
            }
        }

        public uint MaxWriteSize
        {
            get
            {
                return m_client.MaxWriteSize;
            }
        }

        private static FileStatus ToFileStatus(CreateAction createAction)
        {
            switch (createAction)
            {
                case CreateAction.FILE_SUPERSEDED:
                    return FileStatus.FILE_SUPERSEDED;
                case CreateAction.FILE_OPENED:
                    return FileStatus.FILE_OPENED;
                case CreateAction.FILE_CREATED:
                    return FileStatus.FILE_CREATED;
                case CreateAction.FILE_OVERWRITTEN:
                    return FileStatus.FILE_OVERWRITTEN;
                default:
                    return FileStatus.FILE_OPENED;
            }
        }
    }
}
<|MERGE_RESOLUTION|>--- conflicted
+++ resolved
@@ -1,442 +1,379 @@
-/* Copyright (C) 2017-2021 Tal Aloni <tal.aloni.il@gmail.com>. All rights reserved.
- * 
- * You can redistribute this program and/or modify it under the terms of
- * the GNU Lesser Public License as published by the Free Software Foundation,
- * either version 3 of the License, or (at your option) any later version.
- */
-using System;
-using System.Collections.Generic;
-using System.Linq;
-using System.Threading;
-using System.Threading.Tasks;
-using SMBLibrary.SMB2;
-using Utilities;
-
-namespace SMBLibrary.Client
-{
-    public class SMB2FileStore : ISMBFileStore
-    {
-        private const int BytesPerCredit = 65536;
-
-        private SMB2Client m_client;
-        private uint m_treeID;
-        private bool m_encryptShareData;
-
-        public SMB2FileStore(SMB2Client client, uint treeID, bool encryptShareData)
-        {
-            m_client = client;
-            m_treeID = treeID;
-            m_encryptShareData = encryptShareData;
-        }
-
-        public async Task<(NTStatus status, object handle, FileStatus fileStatus)> CreateFile(string path, AccessMask desiredAccess, FileAttributes fileAttributes, ShareAccess shareAccess, CreateDisposition createDisposition, CreateOptions createOptions, SecurityContext securityContext, CancellationToken cancellationToken)
-        {
-            CreateRequest request = new CreateRequest();
-            request.Name = path;
-            request.DesiredAccess = desiredAccess;
-            request.FileAttributes = fileAttributes;
-            request.ShareAccess = shareAccess;
-            request.CreateDisposition = createDisposition;
-            request.CreateOptions = createOptions;
-            request.ImpersonationLevel = ImpersonationLevel.Impersonation;
-            await TrySendCommandAsync(request, cancellationToken);
-
-<<<<<<< HEAD
-            SMB2Command response = m_client.WaitForCommand(SMB2CommandName.Create);
-
-            var fileStatus = FileStatus.FILE_DOES_NOT_EXIST;
-=======
-            SMB2Command response = m_client.WaitForCommand(request.MessageID);
->>>>>>> 557936fb
-            if (response != null)
-            {
-                object handle = null;
-
-                if (response.Header.Status == NTStatus.STATUS_SUCCESS && response is CreateResponse)
-                {
-                    CreateResponse createResponse = ((CreateResponse)response);
-                    handle = createResponse.FileId;
-                    fileStatus = ToFileStatus(createResponse.CreateAction);
-                }
-                return (response.Header.Status, handle, fileStatus);
-            }
-
-            return (NTStatus.STATUS_INVALID_SMB, null, fileStatus);
-        }
-
-        public async Task<NTStatus> CloseFileAsync(object handle, CancellationToken cancellationToken)
-        {
-            CloseRequest request = new CloseRequest();
-            request.FileId = (FileID)handle;
-<<<<<<< HEAD
-            await TrySendCommandAsync(request, cancellationToken);
-            SMB2Command response = m_client.WaitForCommand(SMB2CommandName.Close);
-=======
-            TrySendCommand(request);
-            SMB2Command response = m_client.WaitForCommand(request.MessageID);
->>>>>>> 557936fb
-            if (response != null)
-            {
-                return response.Header.Status;
-            }
-
-            return NTStatus.STATUS_INVALID_SMB;
-        }
-
-        public async Task<(NTStatus status, byte[] data)> ReadFileAsync(object handle, long offset, int maxCount, CancellationToken cancellationToken)
-        {
-            ReadRequest request = new ReadRequest();
-            request.Header.CreditCharge = (ushort)Math.Ceiling((double)maxCount / BytesPerCredit);
-            request.FileId = (FileID)handle;
-            request.Offset = (ulong)offset;
-            request.ReadLength = (uint)maxCount;
-            
-<<<<<<< HEAD
-            await TrySendCommandAsync(request, cancellationToken);
-            SMB2Command response = m_client.WaitForCommand(SMB2CommandName.Read);
-=======
-            TrySendCommand(request);
-            SMB2Command response = m_client.WaitForCommand(request.MessageID);
->>>>>>> 557936fb
-            if (response != null)
-            {
-                byte[] data = null;
-                if (response.Header.Status == NTStatus.STATUS_SUCCESS && response is ReadResponse)
-                {
-                    data = ((ReadResponse)response).Data;
-                }
-                return (response.Header.Status, data);
-            }
-
-            return (NTStatus.STATUS_INVALID_SMB, null);
-        }
-
-        public async Task<(NTStatus status, int numberOfBytesWritten)> WriteFileAsync(object handle, long offset, byte[] data, CancellationToken cancellationToken)
-        {
-            WriteRequest request = new WriteRequest();
-            request.Header.CreditCharge = (ushort)Math.Ceiling((double)data.Length / BytesPerCredit);
-            request.FileId = (FileID)handle;
-            request.Offset = (ulong)offset;
-            request.Data = data;
-
-<<<<<<< HEAD
-            await TrySendCommandAsync(request, cancellationToken);
-            SMB2Command response = m_client.WaitForCommand(SMB2CommandName.Write);
-=======
-            TrySendCommand(request);
-            SMB2Command response = m_client.WaitForCommand(request.MessageID);
->>>>>>> 557936fb
-            if (response != null)
-            {
-                int numberOfBytesWritten = 0;
-                
-                if (response.Header.Status == NTStatus.STATUS_SUCCESS && response is WriteResponse)
-                {
-                    numberOfBytesWritten = (int)((WriteResponse)response).Count;
-                }
-
-                return (response.Header.Status, numberOfBytesWritten);
-            }
-
-            return (NTStatus.STATUS_INVALID_SMB, 0);
-        }
-
-        public Task<NTStatus> FlushFileBuffersAsync(object handle)
-        {
-            FlushRequest request = new FlushRequest();
-            request.FileId = (FileID) handle;
-
-            TrySendCommand(request);
-            SMB2Command response = m_client.WaitForCommand(request.MessageID);
-            if (response != null)
-            {
-                if (response.Header.Status == NTStatus.STATUS_SUCCESS && response is FlushResponse)
-                {
-                    return response.Header.Status;
-                }
-            }
-
-            return NTStatus.STATUS_INVALID_SMB;
-        }
-
-        public NTStatus LockFile(object handle, long byteOffset, long length, bool exclusiveLock)
-        {
-            throw new NotImplementedException();
-        }
-
-        public NTStatus UnlockFile(object handle, long byteOffset, long length)
-        {
-            throw new NotImplementedException();
-        }
-
-        public async Task<(NTStatus status, IEnumerable<QueryDirectoryFileInformation> result)> QueryDirectory(object handle, string fileName, FileInformationClass informationClass, CancellationToken cancellationToken)
-        {
-            QueryDirectoryRequest request = new QueryDirectoryRequest();
-            request.Header.CreditCharge = (ushort)Math.Ceiling((double)m_client.MaxTransactSize / BytesPerCredit);
-            request.FileInformationClass = informationClass;
-            request.Reopen = true;
-            request.FileId = (FileID)handle;
-            request.OutputBufferLength = m_client.MaxTransactSize;
-            request.FileName = fileName;
-
-<<<<<<< HEAD
-            await TrySendCommandAsync(request, cancellationToken);
-            SMB2Command response = m_client.WaitForCommand(SMB2CommandName.QueryDirectory);
-=======
-            TrySendCommand(request);
-            SMB2Command response = m_client.WaitForCommand(request.MessageID);
->>>>>>> 557936fb
-            if (response != null)
-            {
-                var result = new List<QueryDirectoryFileInformation>();
-                while (response.Header.Status == NTStatus.STATUS_SUCCESS && response is QueryDirectoryResponse)
-                {
-                    var page = ((QueryDirectoryResponse)response).GetFileInformationList(informationClass);
-                    result.AddRange(page);
-                    request.Reopen = false;
-<<<<<<< HEAD
-                    await TrySendCommandAsync(request, cancellationToken);
-                    response = m_client.WaitForCommand(SMB2CommandName.QueryDirectory);
-=======
-                    TrySendCommand(request);
-                    response = m_client.WaitForCommand(request.MessageID);
->>>>>>> 557936fb
-                }
-                return (response.Header.Status, result);
-            }
-
-            return (NTStatus.STATUS_INVALID_SMB, Enumerable.Empty<QueryDirectoryFileInformation>());
-        }
-
-        public async Task<(NTStatus status, FileInformation result)> GetFileInformationAsync(object handle, FileInformationClass informationClass, CancellationToken cancellationToken)
-        {
-            QueryInfoRequest request = new QueryInfoRequest();
-            request.InfoType = InfoType.File;
-            request.FileInformationClass = informationClass;
-            request.OutputBufferLength = 4096;
-            request.FileId = (FileID)handle;
-
-<<<<<<< HEAD
-            await TrySendCommandAsync(request, cancellationToken);
-            SMB2Command response = m_client.WaitForCommand(SMB2CommandName.QueryInfo);
-=======
-            TrySendCommand(request);
-            SMB2Command response = m_client.WaitForCommand(request.MessageID);
->>>>>>> 557936fb
-            if (response != null)
-            {
-                FileInformation result = null;
-                if (response.Header.Status == NTStatus.STATUS_SUCCESS && response is QueryInfoResponse)
-                {
-                    result = ((QueryInfoResponse)response).GetFileInformation(informationClass);
-                }
-                return (response.Header.Status, result);
-            }
-
-            return (NTStatus.STATUS_INVALID_SMB, null);
-        }
-
-        public async Task<NTStatus> SetFileInformationAsync(object handle, FileInformation information, CancellationToken cancellationToken)
-        {
-            SetInfoRequest request = new SetInfoRequest();
-            request.InfoType = InfoType.File;
-            request.FileInformationClass = information.FileInformationClass;
-            request.FileId = (FileID)handle;
-            request.SetFileInformation(information);
-
-<<<<<<< HEAD
-            await TrySendCommandAsync(request, cancellationToken);
-            SMB2Command response = m_client.WaitForCommand(SMB2CommandName.SetInfo);
-=======
-            TrySendCommand(request);
-            SMB2Command response = m_client.WaitForCommand(request.MessageID);
->>>>>>> 557936fb
-            if (response != null)
-            {
-                return response.Header.Status;
-            }
-
-            return NTStatus.STATUS_INVALID_SMB;
-        }
-
-        public async Task<(NTStatus status, FileSystemInformation result)> GetFileSystemInformationAsync(FileSystemInformationClass informationClass, CancellationToken cancellationToken)
-        {
-            FileSystemInformation result = null;
-            var(status, fileHandle, _) = await CreateFile(String.Empty, (AccessMask)DirectoryAccessMask.FILE_LIST_DIRECTORY | (AccessMask)DirectoryAccessMask.FILE_READ_ATTRIBUTES | AccessMask.SYNCHRONIZE, 0, ShareAccess.Read | ShareAccess.Write | ShareAccess.Delete, CreateDisposition.FILE_OPEN, CreateOptions.FILE_SYNCHRONOUS_IO_NONALERT | CreateOptions.FILE_DIRECTORY_FILE, null, cancellationToken);
-            if (status != NTStatus.STATUS_SUCCESS)
-            {
-                return (status, result);
-            }
-
-            var (aStatus, aResult) = await GetFileSystemInformationAsync(fileHandle, informationClass, cancellationToken);
-            await CloseFileAsync(fileHandle, cancellationToken);
-            return (aStatus, aResult);
-        }
-
-        public async Task<(NTStatus status, FileSystemInformation result)> GetFileSystemInformationAsync(object handle, FileSystemInformationClass informationClass, CancellationToken cancellationToken)
-        {
-            QueryInfoRequest request = new QueryInfoRequest();
-            request.InfoType = InfoType.FileSystem;
-            request.FileSystemInformationClass = informationClass;
-            request.OutputBufferLength = 4096;
-            request.FileId = (FileID)handle;
-
-<<<<<<< HEAD
-            await TrySendCommandAsync(request, cancellationToken);
-            SMB2Command response = m_client.WaitForCommand(SMB2CommandName.QueryInfo);
-=======
-            TrySendCommand(request);
-            SMB2Command response = m_client.WaitForCommand(request.MessageID);
->>>>>>> 557936fb
-            if (response != null)
-            {
-                FileSystemInformation result = null;
-                if (response.Header.Status == NTStatus.STATUS_SUCCESS && response is QueryInfoResponse)
-                {
-                    result = ((QueryInfoResponse)response).GetFileSystemInformation(informationClass);
-                }
-                return (response.Header.Status, result);
-            }
-
-            return (NTStatus.STATUS_INVALID_SMB, null);
-        }
-
-        public NTStatus SetFileSystemInformation(FileSystemInformation information)
-        {
-            throw new NotImplementedException();
-        }
-
-        public async Task<(NTStatus status, SecurityDescriptor result)> GetSecurityInformation(object handle, SecurityInformation securityInformation, CancellationToken cancellationToken)
-        {
-            SecurityDescriptor result = null;
-            QueryInfoRequest request = new QueryInfoRequest();
-            request.InfoType = InfoType.Security;
-            request.SecurityInformation = securityInformation;
-            request.OutputBufferLength = 4096;
-            request.FileId = (FileID)handle;
-
-<<<<<<< HEAD
-            await TrySendCommandAsync(request, cancellationToken);
-            SMB2Command response = m_client.WaitForCommand(SMB2CommandName.QueryInfo);
-=======
-            TrySendCommand(request);
-            SMB2Command response = m_client.WaitForCommand(request.MessageID);
->>>>>>> 557936fb
-            if (response != null)
-            {
-                if (response.Header.Status == NTStatus.STATUS_SUCCESS && response is QueryInfoResponse)
-                {
-                    result = ((QueryInfoResponse)response).GetSecurityInformation();
-                }
-                return (response.Header.Status, result);
-            }
-
-            return (NTStatus.STATUS_INVALID_SMB, result);
-        }
-
-        public Task<NTStatus> SetSecurityInformation(object handle, SecurityInformation securityInformation, SecurityDescriptor securityDescriptor)
-        {
-            return Task.FromResult(NTStatus.STATUS_NOT_SUPPORTED);
-        }
-
-        public NTStatus NotifyChange(out object ioRequest, object handle, NotifyChangeFilter completionFilter, bool watchTree, int outputBufferSize, OnNotifyChangeCompleted onNotifyChangeCompleted, object context)
-        {
-            throw new NotImplementedException();
-        }
-
-        public NTStatus Cancel(object ioRequest)
-        {
-            throw new NotImplementedException();
-        }
-
-        public async Task<(NTStatus status, byte[] output)> DeviceIOControl(object handle, uint ctlCode, byte[] input, int maxOutputLength, CancellationToken cancellationToken)
-        {
-            byte[] output = null;
-            IOCtlRequest request = new IOCtlRequest();
-            request.Header.CreditCharge = (ushort)Math.Ceiling((double)maxOutputLength / BytesPerCredit);
-            request.CtlCode = ctlCode;
-            request.IsFSCtl = true;
-            request.FileId = (FileID)handle;
-            request.Input = input;
-            request.MaxOutputResponse = (uint)maxOutputLength;
-<<<<<<< HEAD
-            await TrySendCommandAsync(request, cancellationToken);
-            SMB2Command response = m_client.WaitForCommand(SMB2CommandName.IOCtl);
-=======
-            TrySendCommand(request);
-            SMB2Command response = m_client.WaitForCommand(request.MessageID);
->>>>>>> 557936fb
-            if (response != null)
-            {
-                if ((response.Header.Status == NTStatus.STATUS_SUCCESS || response.Header.Status == NTStatus.STATUS_BUFFER_OVERFLOW) && response is IOCtlResponse)
-                {
-                    output = ((IOCtlResponse)response).Output;
-                }
-                return (response.Header.Status, output);
-            }
-
-            return (NTStatus.STATUS_INVALID_SMB, output);
-        }
-
-        public async Task<NTStatus> DisconnectAsync()
-        {
-            TreeDisconnectRequest request = new TreeDisconnectRequest();
-<<<<<<< HEAD
-            await TrySendCommandAsync(request, CancellationToken.None);
-            SMB2Command response = m_client.WaitForCommand(SMB2CommandName.TreeDisconnect);
-=======
-            TrySendCommand(request);
-            SMB2Command response = m_client.WaitForCommand(request.MessageID);
->>>>>>> 557936fb
-            if (response != null)
-            {
-                return response.Header.Status;
-            }
-
-            return NTStatus.STATUS_INVALID_SMB;
-        }
-
-        private Task TrySendCommandAsync(SMB2Command request, CancellationToken cancellationToken)
-        {
-            request.Header.TreeID = m_treeID;
-<<<<<<< HEAD
-            return m_client.TrySendCommandAsync(request, m_encryptShareData, cancellationToken);
-=======
-            m_client.TrySendCommand(request, m_encryptShareData);
->>>>>>> 557936fb
-        }
-
-        public uint MaxReadSize
-        {
-            get
-            {
-                return m_client.MaxReadSize;
-            }
-        }
-
-        public uint MaxWriteSize
-        {
-            get
-            {
-                return m_client.MaxWriteSize;
-            }
-        }
-
-        private static FileStatus ToFileStatus(CreateAction createAction)
-        {
-            switch (createAction)
-            {
-                case CreateAction.FILE_SUPERSEDED:
-                    return FileStatus.FILE_SUPERSEDED;
-                case CreateAction.FILE_OPENED:
-                    return FileStatus.FILE_OPENED;
-                case CreateAction.FILE_CREATED:
-                    return FileStatus.FILE_CREATED;
-                case CreateAction.FILE_OVERWRITTEN:
-                    return FileStatus.FILE_OVERWRITTEN;
-                default:
-                    return FileStatus.FILE_OPENED;
-            }
-        }
-    }
-}
+/* Copyright (C) 2017-2021 Tal Aloni <tal.aloni.il@gmail.com>. All rights reserved.
+ * 
+ * You can redistribute this program and/or modify it under the terms of
+ * the GNU Lesser Public License as published by the Free Software Foundation,
+ * either version 3 of the License, or (at your option) any later version.
+ */
+using System;
+using System.Collections.Generic;
+using System.Linq;
+using System.Threading;
+using System.Threading.Tasks;
+using SMBLibrary.SMB2;
+using Utilities;
+
+namespace SMBLibrary.Client
+{
+    public class SMB2FileStore : ISMBFileStore
+    {
+        private const int BytesPerCredit = 65536;
+
+        private SMB2Client m_client;
+        private uint m_treeID;
+        private bool m_encryptShareData;
+
+        public SMB2FileStore(SMB2Client client, uint treeID, bool encryptShareData)
+        {
+            m_client = client;
+            m_treeID = treeID;
+            m_encryptShareData = encryptShareData;
+        }
+
+        public async Task<(NTStatus status, object handle, FileStatus fileStatus)> CreateFile(string path, AccessMask desiredAccess, FileAttributes fileAttributes, ShareAccess shareAccess, CreateDisposition createDisposition, CreateOptions createOptions, SecurityContext securityContext, CancellationToken cancellationToken)
+        {
+            CreateRequest request = new CreateRequest();
+            request.Name = path;
+            request.DesiredAccess = desiredAccess;
+            request.FileAttributes = fileAttributes;
+            request.ShareAccess = shareAccess;
+            request.CreateDisposition = createDisposition;
+            request.CreateOptions = createOptions;
+            request.ImpersonationLevel = ImpersonationLevel.Impersonation;
+            await TrySendCommandAsync(request, cancellationToken);
+
+            SMB2Command response = m_client.WaitForCommand(request.MessageID);
+
+            var fileStatus = FileStatus.FILE_DOES_NOT_EXIST;
+            if (response != null)
+            {
+                object handle = null;
+
+                if (response.Header.Status == NTStatus.STATUS_SUCCESS && response is CreateResponse)
+                {
+                    CreateResponse createResponse = ((CreateResponse)response);
+                    handle = createResponse.FileId;
+                    fileStatus = ToFileStatus(createResponse.CreateAction);
+                }
+                return (response.Header.Status, handle, fileStatus);
+            }
+
+            return (NTStatus.STATUS_INVALID_SMB, null, fileStatus);
+        }
+
+        public async Task<NTStatus> CloseFileAsync(object handle, CancellationToken cancellationToken)
+        {
+            CloseRequest request = new CloseRequest();
+            request.FileId = (FileID)handle;
+            await TrySendCommandAsync(request, cancellationToken);
+            SMB2Command response = m_client.WaitForCommand(request.MessageID);
+            if (response != null)
+            {
+                return response.Header.Status;
+            }
+
+            return NTStatus.STATUS_INVALID_SMB;
+        }
+
+        public async Task<(NTStatus status, byte[] data)> ReadFileAsync(object handle, long offset, int maxCount, CancellationToken cancellationToken)
+        {
+            ReadRequest request = new ReadRequest();
+            request.Header.CreditCharge = (ushort)Math.Ceiling((double)maxCount / BytesPerCredit);
+            request.FileId = (FileID)handle;
+            request.Offset = (ulong)offset;
+            request.ReadLength = (uint)maxCount;
+            
+            await TrySendCommandAsync(request, cancellationToken);
+            SMB2Command response = m_client.WaitForCommand(request.MessageID);
+            if (response != null)
+            {
+                byte[] data = null;
+                if (response.Header.Status == NTStatus.STATUS_SUCCESS && response is ReadResponse)
+                {
+                    data = ((ReadResponse)response).Data;
+                }
+                return (response.Header.Status, data);
+            }
+
+            return (NTStatus.STATUS_INVALID_SMB, null);
+        }
+
+        public async Task<(NTStatus status, int numberOfBytesWritten)> WriteFileAsync(object handle, long offset, byte[] data, CancellationToken cancellationToken)
+        {
+            WriteRequest request = new WriteRequest();
+            request.Header.CreditCharge = (ushort)Math.Ceiling((double)data.Length / BytesPerCredit);
+            request.FileId = (FileID)handle;
+            request.Offset = (ulong)offset;
+            request.Data = data;
+
+            await TrySendCommandAsync(request, cancellationToken);
+            SMB2Command response = m_client.WaitForCommand(request.MessageID);
+            if (response != null)
+            {
+                int numberOfBytesWritten = 0;
+                
+                if (response.Header.Status == NTStatus.STATUS_SUCCESS && response is WriteResponse)
+                {
+                    numberOfBytesWritten = (int)((WriteResponse)response).Count;
+                }
+
+                return (response.Header.Status, numberOfBytesWritten);
+            }
+
+            return (NTStatus.STATUS_INVALID_SMB, 0);
+        }
+
+        public async Task<NTStatus> FlushFileBuffersAsync(object handle, CancellationToken cancellationToken)
+        {
+            FlushRequest request = new FlushRequest();
+            request.FileId = (FileID) handle;
+
+            await TrySendCommandAsync(request, cancellationToken);
+            SMB2Command response = m_client.WaitForCommand(request.MessageID);
+            if (response != null)
+            {
+                if (response.Header.Status == NTStatus.STATUS_SUCCESS && response is FlushResponse)
+                {
+                    return response.Header.Status;
+                }
+            }
+
+            return NTStatus.STATUS_INVALID_SMB;
+        }
+
+        public NTStatus LockFile(object handle, long byteOffset, long length, bool exclusiveLock)
+        {
+            throw new NotImplementedException();
+        }
+
+        public NTStatus UnlockFile(object handle, long byteOffset, long length)
+        {
+            throw new NotImplementedException();
+        }
+
+        public async Task<(NTStatus status, IEnumerable<QueryDirectoryFileInformation> result)> QueryDirectory(object handle, string fileName, FileInformationClass informationClass, CancellationToken cancellationToken)
+        {
+            QueryDirectoryRequest request = new QueryDirectoryRequest();
+            request.Header.CreditCharge = (ushort)Math.Ceiling((double)m_client.MaxTransactSize / BytesPerCredit);
+            request.FileInformationClass = informationClass;
+            request.Reopen = true;
+            request.FileId = (FileID)handle;
+            request.OutputBufferLength = m_client.MaxTransactSize;
+            request.FileName = fileName;
+
+            await TrySendCommandAsync(request, cancellationToken);
+            SMB2Command response = m_client.WaitForCommand(request.MessageID);
+            if (response != null)
+            {
+                var result = new List<QueryDirectoryFileInformation>();
+                while (response.Header.Status == NTStatus.STATUS_SUCCESS && response is QueryDirectoryResponse)
+                {
+                    var page = ((QueryDirectoryResponse)response).GetFileInformationList(informationClass);
+                    result.AddRange(page);
+                    request.Reopen = false;
+                    await TrySendCommandAsync(request, cancellationToken);
+                    response = m_client.WaitForCommand(request.MessageID);
+                }
+                return (response.Header.Status, result);
+            }
+
+            return (NTStatus.STATUS_INVALID_SMB, Enumerable.Empty<QueryDirectoryFileInformation>());
+        }
+
+        public async Task<(NTStatus status, FileInformation result)> GetFileInformationAsync(object handle, FileInformationClass informationClass, CancellationToken cancellationToken)
+        {
+            QueryInfoRequest request = new QueryInfoRequest();
+            request.InfoType = InfoType.File;
+            request.FileInformationClass = informationClass;
+            request.OutputBufferLength = 4096;
+            request.FileId = (FileID)handle;
+
+            await TrySendCommandAsync(request, cancellationToken);
+            SMB2Command response = m_client.WaitForCommand(request.MessageID);
+            if (response != null)
+            {
+                FileInformation result = null;
+                if (response.Header.Status == NTStatus.STATUS_SUCCESS && response is QueryInfoResponse)
+                {
+                    result = ((QueryInfoResponse)response).GetFileInformation(informationClass);
+                }
+                return (response.Header.Status, result);
+            }
+
+            return (NTStatus.STATUS_INVALID_SMB, null);
+        }
+
+        public async Task<NTStatus> SetFileInformationAsync(object handle, FileInformation information, CancellationToken cancellationToken)
+        {
+            SetInfoRequest request = new SetInfoRequest();
+            request.InfoType = InfoType.File;
+            request.FileInformationClass = information.FileInformationClass;
+            request.FileId = (FileID)handle;
+            request.SetFileInformation(information);
+
+            await TrySendCommandAsync(request, cancellationToken);
+            SMB2Command response = m_client.WaitForCommand(request.MessageID);
+            if (response != null)
+            {
+                return response.Header.Status;
+            }
+
+            return NTStatus.STATUS_INVALID_SMB;
+        }
+
+        public async Task<(NTStatus status, FileSystemInformation result)> GetFileSystemInformationAsync(FileSystemInformationClass informationClass, CancellationToken cancellationToken)
+        {
+            FileSystemInformation result = null;
+            var(status, fileHandle, _) = await CreateFile(String.Empty, (AccessMask)DirectoryAccessMask.FILE_LIST_DIRECTORY | (AccessMask)DirectoryAccessMask.FILE_READ_ATTRIBUTES | AccessMask.SYNCHRONIZE, 0, ShareAccess.Read | ShareAccess.Write | ShareAccess.Delete, CreateDisposition.FILE_OPEN, CreateOptions.FILE_SYNCHRONOUS_IO_NONALERT | CreateOptions.FILE_DIRECTORY_FILE, null, cancellationToken);
+            if (status != NTStatus.STATUS_SUCCESS)
+            {
+                return (status, result);
+            }
+
+            var (aStatus, aResult) = await GetFileSystemInformationAsync(fileHandle, informationClass, cancellationToken);
+            await CloseFileAsync(fileHandle, cancellationToken);
+            return (aStatus, aResult);
+        }
+
+        public async Task<(NTStatus status, FileSystemInformation result)> GetFileSystemInformationAsync(object handle, FileSystemInformationClass informationClass, CancellationToken cancellationToken)
+        {
+            QueryInfoRequest request = new QueryInfoRequest();
+            request.InfoType = InfoType.FileSystem;
+            request.FileSystemInformationClass = informationClass;
+            request.OutputBufferLength = 4096;
+            request.FileId = (FileID)handle;
+
+            await TrySendCommandAsync(request, cancellationToken);
+            SMB2Command response = m_client.WaitForCommand(request.MessageID);
+            if (response != null)
+            {
+                FileSystemInformation result = null;
+                if (response.Header.Status == NTStatus.STATUS_SUCCESS && response is QueryInfoResponse)
+                {
+                    result = ((QueryInfoResponse)response).GetFileSystemInformation(informationClass);
+                }
+                return (response.Header.Status, result);
+            }
+
+            return (NTStatus.STATUS_INVALID_SMB, null);
+        }
+
+        public NTStatus SetFileSystemInformation(FileSystemInformation information)
+        {
+            throw new NotImplementedException();
+        }
+
+        public async Task<(NTStatus status, SecurityDescriptor result)> GetSecurityInformation(object handle, SecurityInformation securityInformation, CancellationToken cancellationToken)
+        {
+            SecurityDescriptor result = null;
+            QueryInfoRequest request = new QueryInfoRequest();
+            request.InfoType = InfoType.Security;
+            request.SecurityInformation = securityInformation;
+            request.OutputBufferLength = 4096;
+            request.FileId = (FileID)handle;
+
+            await TrySendCommandAsync(request, cancellationToken);
+            SMB2Command response = m_client.WaitForCommand(request.MessageID);
+            if (response != null)
+            {
+                if (response.Header.Status == NTStatus.STATUS_SUCCESS && response is QueryInfoResponse)
+                {
+                    result = ((QueryInfoResponse)response).GetSecurityInformation();
+                }
+                return (response.Header.Status, result);
+            }
+
+            return (NTStatus.STATUS_INVALID_SMB, result);
+        }
+
+        public Task<NTStatus> SetSecurityInformation(object handle, SecurityInformation securityInformation, SecurityDescriptor securityDescriptor)
+        {
+            return Task.FromResult(NTStatus.STATUS_NOT_SUPPORTED);
+        }
+
+        public NTStatus NotifyChange(out object ioRequest, object handle, NotifyChangeFilter completionFilter, bool watchTree, int outputBufferSize, OnNotifyChangeCompleted onNotifyChangeCompleted, object context)
+        {
+            throw new NotImplementedException();
+        }
+
+        public NTStatus Cancel(object ioRequest)
+        {
+            throw new NotImplementedException();
+        }
+
+        public async Task<(NTStatus status, byte[] output)> DeviceIOControl(object handle, uint ctlCode, byte[] input, int maxOutputLength, CancellationToken cancellationToken)
+        {
+            byte[] output = null;
+            IOCtlRequest request = new IOCtlRequest();
+            request.Header.CreditCharge = (ushort)Math.Ceiling((double)maxOutputLength / BytesPerCredit);
+            request.CtlCode = ctlCode;
+            request.IsFSCtl = true;
+            request.FileId = (FileID)handle;
+            request.Input = input;
+            request.MaxOutputResponse = (uint)maxOutputLength;
+            await TrySendCommandAsync(request, cancellationToken);
+            SMB2Command response = m_client.WaitForCommand(request.MessageID);
+            if (response != null)
+            {
+                if ((response.Header.Status == NTStatus.STATUS_SUCCESS || response.Header.Status == NTStatus.STATUS_BUFFER_OVERFLOW) && response is IOCtlResponse)
+                {
+                    output = ((IOCtlResponse)response).Output;
+                }
+                return (response.Header.Status, output);
+            }
+
+            return (NTStatus.STATUS_INVALID_SMB, output);
+        }
+
+        public async Task<NTStatus> DisconnectAsync()
+        {
+            TreeDisconnectRequest request = new TreeDisconnectRequest();
+            await TrySendCommandAsync(request, CancellationToken.None);
+            SMB2Command response = m_client.WaitForCommand(request.MessageID);
+            if (response != null)
+            {
+                return response.Header.Status;
+            }
+
+            return NTStatus.STATUS_INVALID_SMB;
+        }
+
+        private Task TrySendCommandAsync(SMB2Command request, CancellationToken cancellationToken)
+        {
+            request.Header.TreeID = m_treeID;
+            return m_client.TrySendCommandAsync(request, m_encryptShareData, cancellationToken);
+        }
+
+        public uint MaxReadSize
+        {
+            get
+            {
+                return m_client.MaxReadSize;
+            }
+        }
+
+        public uint MaxWriteSize
+        {
+            get
+            {
+                return m_client.MaxWriteSize;
+            }
+        }
+
+        private static FileStatus ToFileStatus(CreateAction createAction)
+        {
+            switch (createAction)
+            {
+                case CreateAction.FILE_SUPERSEDED:
+                    return FileStatus.FILE_SUPERSEDED;
+                case CreateAction.FILE_OPENED:
+                    return FileStatus.FILE_OPENED;
+                case CreateAction.FILE_CREATED:
+                    return FileStatus.FILE_CREATED;
+                case CreateAction.FILE_OVERWRITTEN:
+                    return FileStatus.FILE_OVERWRITTEN;
+                default:
+                    return FileStatus.FILE_OPENED;
+            }
+        }
+    }
+}