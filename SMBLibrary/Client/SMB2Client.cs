--- conflicted
+++ resolved
@@ -1,744 +1,660 @@
-/* Copyright (C) 2017-2021 Tal Aloni <tal.aloni.il@gmail.com>. All rights reserved.
- * 
- * You can redistribute this program and/or modify it under the terms of
- * the GNU Lesser Public License as published by the Free Software Foundation,
- * either version 3 of the License, or (at your option) any later version.
- */
-using System;
-using System.Collections.Generic;
-using System.Diagnostics;
-using System.Linq;
-using System.Net;
-using System.Net.Sockets;
-using System.Threading;
-<<<<<<< HEAD
-using System.Threading.Tasks;
-=======
->>>>>>> 557936fb
-using SMBLibrary.NetBios;
-using SMBLibrary.SMB2;
-using Utilities;
-
-namespace SMBLibrary.Client
-{
-    public class SMB2Client : ISMBClient
-    {
-        public static readonly int NetBiosOverTCPPort = 139;
-        public static readonly int DirectTCPPort = 445;
-
-        public static readonly uint ClientMaxTransactSize = 1048576;
-        public static readonly uint ClientMaxReadSize = 1048576;
-        public static readonly uint ClientMaxWriteSize = 1048576;
-        private static readonly ushort DesiredCredits = 16;
-        public static readonly int ResponseTimeoutInMilliseconds = 5000;
-
-        private string m_serverName;
-        private SMBTransportType m_transport;
-        private bool m_isConnected;
-        private bool m_isLoggedIn;
-        private Socket m_clientSocket;
-
-        private object m_incomingQueueLock = new object();
-        private List<SMB2Command> m_incomingQueue = new List<SMB2Command>();
-        private EventWaitHandle m_incomingQueueEventHandle = new EventWaitHandle(false, EventResetMode.AutoReset);
-
-        private SessionPacket m_sessionResponsePacket;
-        private EventWaitHandle m_sessionResponseEventHandle = new EventWaitHandle(false, EventResetMode.AutoReset);
-
-        private uint m_messageID = 0;
-        private SMB2Dialect m_dialect;
-        private bool m_signingRequired;
-        private byte[] m_signingKey;
-        private bool m_encryptSessionData;
-        private byte[] m_encryptionKey;
-        private byte[] m_decryptionKey;
-        private uint m_maxTransactSize;
-        private uint m_maxReadSize;
-        private uint m_maxWriteSize;
-        private ulong m_sessionID;
-        private byte[] m_securityBlob;
-        private byte[] m_sessionKey;
-        private ushort m_availableCredits = 1;
-
-        public SMB2Client()
-        {
-        }
-
-<<<<<<< HEAD
-        public async Task<bool> ConnectAsync(string server, SMBTransportType transport, CancellationToken cancellationToken)
-        {
-            if (IPAddress.TryParse(server, out var ipAddress) == false)
-            {
-                var ips = await Dns.GetHostEntryAsync(server);
-                ipAddress = ips.AddressList.FirstOrDefault(ip => ip.AddressFamily == AddressFamily.InterNetwork);
-
-                if (ipAddress is null)
-                    throw new Exception("Unable to resolve address for host");
-            }
-
-            return await ConnectAsync(ipAddress, transport, cancellationToken);
-        }
-
-        public async Task<bool> ConnectAsync(IPAddress serverAddress, SMBTransportType transport, CancellationToken cancellationToken)
-=======
-        /// <param name="serverName">
-        /// When a Windows Server host is using Failover Cluster & Cluster Shared Volumes, each of those CSV file shares is associated
-        /// with a specific host name associated with the cluster and is not accessible using the node IP address or node host name.
-        /// </param>
-        public bool Connect(string serverName, SMBTransportType transport)
-        {
-            m_serverName = serverName;
-            IPHostEntry hostEntry = Dns.GetHostEntry(serverName);
-            if (hostEntry.AddressList.Length == 0)
-            {
-                throw new Exception(String.Format("Cannot resolve host name {0} to an IP address", serverName));
-            }
-            IPAddress serverAddress = hostEntry.AddressList[0];
-            return Connect(serverAddress, transport);
-        }
-
-        public bool Connect(IPAddress serverAddress, SMBTransportType transport)
->>>>>>> 557936fb
-        {
-            if (m_serverName == null)
-            {
-                m_serverName = serverAddress.ToString();
-            }
-
-            m_transport = transport;
-            if (!m_isConnected)
-            {
-                int port;
-                if (transport == SMBTransportType.NetBiosOverTCP)
-                {
-                    port = NetBiosOverTCPPort;
-                }
-                else
-                {
-                    port = DirectTCPPort;
-                }
-
-                if (!ConnectSocket(serverAddress, port))
-                {
-                    return false;
-                }
-
-                if (transport == SMBTransportType.NetBiosOverTCP)
-                {
-                    SessionRequestPacket sessionRequest = new SessionRequestPacket();
-                    sessionRequest.CalledName = NetBiosUtils.GetMSNetBiosName("*SMBSERVER", NetBiosSuffix.FileServiceService);
-                    sessionRequest.CallingName = NetBiosUtils.GetMSNetBiosName(Environment.MachineName, NetBiosSuffix.WorkstationService);
-                    await TrySendPacketAsync(m_clientSocket, sessionRequest, cancellationToken);
-
-                    SessionPacket sessionResponsePacket = WaitForSessionResponsePacket();
-                    if (!(sessionResponsePacket is PositiveSessionResponsePacket))
-                    {
-                        m_clientSocket.Disconnect(false);
-                        if (!ConnectSocket(serverAddress, port))
-                        {
-                            return false;
-                        }
-
-                        NameServiceClient nameServiceClient = new NameServiceClient(serverAddress);
-                        string serverName = nameServiceClient.GetServerName();
-                        if (serverName == null)
-                        {
-                            return false;
-                        }
-
-                        sessionRequest.CalledName = serverName;
-                        await TrySendPacketAsync(m_clientSocket, sessionRequest, cancellationToken);
-
-                        sessionResponsePacket = WaitForSessionResponsePacket();
-                        if (!(sessionResponsePacket is PositiveSessionResponsePacket))
-                        {
-                            return false;
-                        }
-                    }
-                }
-
-                bool supportsDialect = await NegotiateDialectAsync(cancellationToken);
-                if (!supportsDialect)
-                {
-                    m_clientSocket.Close();
-                }
-                else
-                {
-                    m_isConnected = true;
-                }
-            }
-            return m_isConnected;
-        }
-
-        private bool ConnectSocket(IPAddress serverAddress, int port)
-        {
-            m_clientSocket = new Socket(AddressFamily.InterNetwork, SocketType.Stream, ProtocolType.Tcp);
-
-            try
-            {
-                m_clientSocket.Connect(serverAddress, port);
-            }
-            catch (SocketException)
-            {
-                return false;
-            }
-
-            ConnectionState state = new ConnectionState(m_clientSocket);
-            NBTConnectionReceiveBuffer buffer = state.ReceiveBuffer;
-            m_clientSocket.BeginReceive(buffer.Buffer, buffer.WriteOffset, buffer.AvailableLength, SocketFlags.None, new AsyncCallback(OnClientSocketReceive), state);
-            return true;
-        }
-
-        public void Disconnect()
-        {
-            if (m_isConnected)
-            {
-                m_clientSocket.Disconnect(false);
-                m_isConnected = false;
-            }
-        }
-
-        private async Task<bool> NegotiateDialectAsync(CancellationToken cancellationToken)
-        {
-            NegotiateRequest request = new NegotiateRequest();
-            request.SecurityMode = SecurityMode.SigningEnabled;
-            request.Capabilities = Capabilities.Encryption;
-            request.ClientGuid = Guid.NewGuid();
-            request.ClientStartTime = DateTime.Now;
-            request.Dialects.Add(SMB2Dialect.SMB202);
-            request.Dialects.Add(SMB2Dialect.SMB210);
-            request.Dialects.Add(SMB2Dialect.SMB300);
-
-<<<<<<< HEAD
-            await TrySendCommandAsync(request, cancellationToken);
-            NegotiateResponse response = WaitForCommand(SMB2CommandName.Negotiate) as NegotiateResponse;
-=======
-            TrySendCommand(request);
-            NegotiateResponse response = WaitForCommand(request.MessageID) as NegotiateResponse;
->>>>>>> 557936fb
-            if (response != null && response.Header.Status == NTStatus.STATUS_SUCCESS)
-            {
-                m_dialect = response.DialectRevision;
-                m_signingRequired = (response.SecurityMode & SecurityMode.SigningRequired) > 0;
-                m_maxTransactSize = Math.Min(response.MaxTransactSize, ClientMaxTransactSize);
-                m_maxReadSize = Math.Min(response.MaxReadSize, ClientMaxReadSize);
-                m_maxWriteSize = Math.Min(response.MaxWriteSize, ClientMaxWriteSize);
-                m_securityBlob = response.SecurityBuffer;
-                return true;
-            }
-            return false;
-        }
-
-        public Task<NTStatus> LoginAsync(string domainName, string userName, string password, CancellationToken cancellationToken)
-        {
-            return LoginAsync(domainName, userName, password, AuthenticationMethod.NTLMv2, cancellationToken);
-        }
-
-        public async Task<NTStatus> LoginAsync(string domainName, string userName, string password, AuthenticationMethod authenticationMethod, CancellationToken cancellationToken)
-        {
-            if (!m_isConnected)
-            {
-                throw new InvalidOperationException("A connection must be successfully established before attempting login");
-            }
-
-            byte[] negotiateMessage = NTLMAuthenticationHelper.GetNegotiateMessage(m_securityBlob, domainName, authenticationMethod);
-            if (negotiateMessage == null)
-            {
-                return NTStatus.SEC_E_INVALID_TOKEN;
-            }
-
-            SessionSetupRequest request = new SessionSetupRequest();
-            request.SecurityMode = SecurityMode.SigningEnabled;
-            request.SecurityBuffer = negotiateMessage;
-<<<<<<< HEAD
-            await TrySendCommandAsync(request, cancellationToken);
-            SMB2Command response = WaitForCommand(SMB2CommandName.SessionSetup);
-=======
-            TrySendCommand(request);
-            SMB2Command response = WaitForCommand(request.MessageID);
->>>>>>> 557936fb
-            if (response != null)
-            {
-                if (response.Header.Status == NTStatus.STATUS_MORE_PROCESSING_REQUIRED && response is SessionSetupResponse)
-                {
-                    byte[] authenticateMessage = NTLMAuthenticationHelper.GetAuthenticateMessage(((SessionSetupResponse)response).SecurityBuffer, domainName, userName, password, authenticationMethod, out m_sessionKey);
-                    if (authenticateMessage == null)
-                    {
-                        return NTStatus.SEC_E_INVALID_TOKEN;
-                    }
-
-                    m_sessionID = response.Header.SessionID;
-                    request = new SessionSetupRequest();
-                    request.SecurityMode = SecurityMode.SigningEnabled;
-                    request.SecurityBuffer = authenticateMessage;
-<<<<<<< HEAD
-                    await TrySendCommandAsync(request, cancellationToken);
-                    response = WaitForCommand(SMB2CommandName.SessionSetup);
-=======
-                    TrySendCommand(request);
-                    response = WaitForCommand(request.MessageID);
->>>>>>> 557936fb
-                    if (response != null)
-                    {
-                        m_isLoggedIn = (response.Header.Status == NTStatus.STATUS_SUCCESS);
-                        if (m_isLoggedIn)
-                        {
-                            m_signingKey = SMB2Cryptography.GenerateSigningKey(m_sessionKey, m_dialect, null);
-                            if (m_dialect == SMB2Dialect.SMB300)
-                            {
-                                m_encryptSessionData = (((SessionSetupResponse)response).SessionFlags & SessionFlags.EncryptData) > 0;
-                                m_encryptionKey = SMB2Cryptography.GenerateClientEncryptionKey(m_sessionKey, SMB2Dialect.SMB300, null);
-                                m_decryptionKey = SMB2Cryptography.GenerateClientDecryptionKey(m_sessionKey, SMB2Dialect.SMB300, null);
-                            }
-                        }
-                        return response.Header.Status;
-                    }
-                }
-                else
-                {
-                    return response.Header.Status;
-                }
-            }
-            return NTStatus.STATUS_INVALID_SMB;
-        }
-
-        public async Task<NTStatus> LogoffAsync(CancellationToken cancellationToken)
-        {
-            if (!m_isConnected)
-            {
-                throw new InvalidOperationException("A login session must be successfully established before attempting logoff");
-            }
-
-            LogoffRequest request = new LogoffRequest();
-            await TrySendCommandAsync(request, cancellationToken);
-
-            SMB2Command response = WaitForCommand(request.MessageID);
-            if (response != null)
-            {
-                m_isLoggedIn = (response.Header.Status != NTStatus.STATUS_SUCCESS);
-                return response.Header.Status;
-            }
-            return NTStatus.STATUS_INVALID_SMB;
-        }
-
-        public async Task<(NTStatus status, IEnumerable<string> shares)> ListShares(CancellationToken cancellationToken)
-        {
-            if (!m_isConnected || !m_isLoggedIn)
-            {
-                throw new InvalidOperationException("A login session must be successfully established before retrieving share list");
-            }
-
-            var (status, namedPipeShare) = await TreeConnectAsync("IPC$", cancellationToken);
-            if (namedPipeShare == null)
-            {
-                return (status, Enumerable.Empty<string>());
-            }
-
-<<<<<<< HEAD
-            IEnumerable<string> shares = null;
-            (status, shares) = await ServerServiceHelper.ListShares(namedPipeShare, Services.ShareType.DiskDrive, cancellationToken);
-            await namedPipeShare.DisconnectAsync();
-            return (status, shares);
-=======
-            List<string> shares = ServerServiceHelper.ListShares(namedPipeShare, m_serverName, SMBLibrary.Services.ShareType.DiskDrive, out status);
-            namedPipeShare.Disconnect();
-            return shares;
->>>>>>> 557936fb
-        }
-
-        public async Task<(NTStatus status, ISMBFileStore share)> TreeConnectAsync(string shareName, CancellationToken cancellationToken)
-        {
-            if (!m_isConnected || !m_isLoggedIn)
-            {
-                throw new InvalidOperationException("A login session must be successfully established before connecting to a share");
-            }
-
-<<<<<<< HEAD
-            IPAddress serverIPAddress = ((IPEndPoint)m_clientSocket.RemoteEndPoint).Address;
-            string sharePath = string.Format(@"\\{0}\{1}", serverIPAddress.ToString(), shareName);
-            TreeConnectRequest request = new TreeConnectRequest();
-            request.Path = sharePath;
-            await TrySendCommandAsync(request, cancellationToken);
-            SMB2Command response = WaitForCommand(SMB2CommandName.TreeConnect);
-
-
-            NTStatus status = NTStatus.STATUS_INVALID_SMB;
-=======
-            string sharePath = String.Format(@"\\{0}\{1}", m_serverName, shareName);
-            TreeConnectRequest request = new TreeConnectRequest();
-            request.Path = sharePath;
-            TrySendCommand(request);
-            SMB2Command response = WaitForCommand(request.MessageID);
->>>>>>> 557936fb
-            if (response != null)
-            {
-                status = response.Header.Status;
-                if (response.Header.Status == NTStatus.STATUS_SUCCESS && response is TreeConnectResponse)
-                {
-                    bool encryptShareData = (((TreeConnectResponse)response).ShareFlags & ShareFlags.EncryptData) > 0;
-<<<<<<< HEAD
-                    var share = new SMB2FileStore(this, response.Header.TreeID, m_encryptSessionData || encryptShareData);
-                    return (status, share);
-=======
-                    return new SMB2FileStore(this, response.Header.TreeID, m_encryptSessionData || encryptShareData);
->>>>>>> 557936fb
-                }
-            }
-            return (status, null);
-        }
-
-        private void OnClientSocketReceive(IAsyncResult ar)
-        {
-            ConnectionState state = (ConnectionState)ar.AsyncState;
-            Socket clientSocket = state.ClientSocket;
-
-            if (!clientSocket.Connected)
-            {
-                return;
-            }
-
-            int numberOfBytesReceived = 0;
-            try
-            {
-                numberOfBytesReceived = clientSocket.EndReceive(ar);
-            }
-            catch (ArgumentException) // The IAsyncResult object was not returned from the corresponding synchronous method on this class.
-            {
-                return;
-            }
-            catch (ObjectDisposedException)
-            {
-                Log("[ReceiveCallback] EndReceive ObjectDisposedException");
-                return;
-            }
-            catch (SocketException ex)
-            {
-                Log("[ReceiveCallback] EndReceive SocketException: " + ex.Message);
-                return;
-            }
-
-            if (numberOfBytesReceived == 0)
-            {
-                m_isConnected = false;
-            }
-            else
-            {
-                NBTConnectionReceiveBuffer buffer = state.ReceiveBuffer;
-                buffer.SetNumberOfBytesReceived(numberOfBytesReceived);
-                ProcessConnectionBuffer(state);
-
-                try
-                {
-                    clientSocket.BeginReceive(buffer.Buffer, buffer.WriteOffset, buffer.AvailableLength, SocketFlags.None, new AsyncCallback(OnClientSocketReceive), state);
-                }
-                catch (ObjectDisposedException)
-                {
-                    m_isConnected = false;
-                    Log("[ReceiveCallback] BeginReceive ObjectDisposedException");
-                }
-                catch (SocketException ex)
-                {
-                    m_isConnected = false;
-                    Log("[ReceiveCallback] BeginReceive SocketException: " + ex.Message);
-                }
-            }
-        }
-
-        private void ProcessConnectionBuffer(ConnectionState state)
-        {
-            NBTConnectionReceiveBuffer receiveBuffer = state.ReceiveBuffer;
-            while (receiveBuffer.HasCompletePacket())
-            {
-                SessionPacket packet = null;
-                try
-                {
-                    packet = receiveBuffer.DequeuePacket();
-                }
-                catch (Exception)
-                {
-                    state.ClientSocket.Close();
-                    break;
-                }
-
-                if (packet != null)
-                {
-                    ProcessPacket(packet, state);
-                }
-            }
-        }
-
-        private void ProcessPacket(SessionPacket packet, ConnectionState state)
-        {
-            if (packet is SessionMessagePacket)
-            {
-                byte[] messageBytes;
-                if (m_dialect == SMB2Dialect.SMB300 && SMB2TransformHeader.IsTransformHeader(packet.Trailer, 0))
-                {
-                    SMB2TransformHeader transformHeader = new SMB2TransformHeader(packet.Trailer, 0);
-                    byte[] encryptedMessage = ByteReader.ReadBytes(packet.Trailer, SMB2TransformHeader.Length, (int)transformHeader.OriginalMessageSize);
-                    messageBytes = SMB2Cryptography.DecryptMessage(m_decryptionKey, transformHeader, encryptedMessage);
-                }
-                else
-                {
-                    messageBytes = packet.Trailer;
-                }
-
-                SMB2Command command;
-                try
-                {
-                    command = SMB2Command.ReadResponse(messageBytes, 0);
-                }
-                catch (Exception ex)
-                {
-                    Log("Invalid SMB2 response: " + ex.Message);
-                    state.ClientSocket.Close();
-                    m_isConnected = false;
-                    return;
-                }
-
-                m_availableCredits += command.Header.Credits;
-
-                if (m_transport == SMBTransportType.DirectTCPTransport && command is NegotiateResponse)
-                {
-                    NegotiateResponse negotiateResponse = (NegotiateResponse)command;
-                    if ((negotiateResponse.Capabilities & Capabilities.LargeMTU) > 0)
-                    {
-                        // [MS-SMB2] 3.2.5.1 Receiving Any Message - If the message size received exceeds Connection.MaxTransactSize, the client MUST disconnect the connection.
-                        // Note: Windows clients do not enforce the MaxTransactSize value, we add 256 bytes.
-                        int maxPacketSize = SessionPacket.HeaderLength + (int)Math.Min(negotiateResponse.MaxTransactSize, ClientMaxTransactSize) + 256;
-                        if (maxPacketSize > state.ReceiveBuffer.Buffer.Length)
-                        {
-                            state.ReceiveBuffer.IncreaseBufferSize(maxPacketSize);
-                        }
-                    }
-                }
-
-                // [MS-SMB2] 3.2.5.1.2 - If the MessageId is 0xFFFFFFFFFFFFFFFF, this is not a reply to a previous request,
-                // and the client MUST NOT attempt to locate the request, but instead process it as follows:
-                // If the command field in the SMB2 header is SMB2 OPLOCK_BREAK, it MUST be processed as specified in 3.2.5.19.
-                // Otherwise, the response MUST be discarded as invalid.
-                if (command.Header.MessageID != 0xFFFFFFFFFFFFFFFF || command.Header.Command == SMB2CommandName.OplockBreak)
-                {
-                    lock (m_incomingQueueLock)
-                    {
-                        m_incomingQueue.Add(command);
-                        m_incomingQueueEventHandle.Set();
-                    }
-                }
-            }
-            else if ((packet is PositiveSessionResponsePacket || packet is NegativeSessionResponsePacket) && m_transport == SMBTransportType.NetBiosOverTCP)
-            {
-                m_sessionResponsePacket = packet;
-                m_sessionResponseEventHandle.Set();
-            }
-            else if (packet is SessionKeepAlivePacket && m_transport == SMBTransportType.NetBiosOverTCP)
-            {
-                // [RFC 1001] NetBIOS session keep alives do not require a response from the NetBIOS peer
-            }
-            else
-            {
-                Log("Inappropriate NetBIOS session packet");
-                state.ClientSocket.Close();
-            }
-        }
-
-        internal SMB2Command WaitForCommand(ulong messageID)
-        {
-            Stopwatch stopwatch = new Stopwatch();
-            stopwatch.Start();
-            while (stopwatch.ElapsedMilliseconds < ResponseTimeoutInMilliseconds)
-            {
-                lock (m_incomingQueueLock)
-                {
-                    for (int index = 0; index < m_incomingQueue.Count; index++)
-                    {
-                        SMB2Command command = m_incomingQueue[index];
-
-                        if (command.Header.MessageID == messageID)
-                        {
-                            m_incomingQueue.RemoveAt(index);
-<<<<<<< HEAD
-
-
-                            // [MS-SMB2] 3.2.5.1.5
-                            if (command.Header.Status == NTStatus.STATUS_PENDING)
-                            {
-                                // TODO: Increase timeout
-                                continue;
-                            }
-
-=======
-                            if (command.Header.IsAsync && command.Header.Status == NTStatus.STATUS_PENDING)
-                            {
-                                index--;
-                                continue;
-                            }
->>>>>>> 557936fb
-                            return command;
-                        }
-                    }
-                }
-                m_incomingQueueEventHandle.WaitOne(100);
-            }
-            return null;
-        }
-
-        internal SessionPacket WaitForSessionResponsePacket()
-        {
-            const int TimeOut = 5000;
-            Stopwatch stopwatch = new Stopwatch();
-            stopwatch.Start();
-            while (stopwatch.ElapsedMilliseconds < TimeOut)
-            {
-                if (m_sessionResponsePacket != null)
-                {
-                    SessionPacket result = m_sessionResponsePacket;
-                    m_sessionResponsePacket = null;
-                    return result;
-                }
-
-                m_sessionResponseEventHandle.WaitOne(100);
-            }
-
-            return null;
-        }
-
-        private void Log(string message)
-        {
-            System.Diagnostics.Debug.Print(message);
-        }
-
-        internal async Task TrySendCommandAsync(SMB2Command request, CancellationToken cancellationToken)
-        {
-            await TrySendCommandAsync(request, m_encryptSessionData, cancellationToken);
-        }
-
-        internal async Task TrySendCommandAsync(SMB2Command request, bool encryptData, CancellationToken cancellationToken)
-        {
-            TrySendCommand(request, m_encryptSessionData);
-        }
-
-        internal void TrySendCommand(SMB2Command request, bool encryptData)
-        {
-            if (m_dialect == SMB2Dialect.SMB202 || m_transport == SMBTransportType.NetBiosOverTCP)
-            {
-                request.Header.CreditCharge = 0;
-                request.Header.Credits = 1;
-                m_availableCredits -= 1;
-            }
-            else
-            {
-                if (request.Header.CreditCharge == 0)
-                {
-                    request.Header.CreditCharge = 1;
-                }
-
-                if (m_availableCredits < request.Header.CreditCharge)
-                {
-                    throw new Exception("Not enough credits");
-                }
-
-                m_availableCredits -= request.Header.CreditCharge;
-
-                if (m_availableCredits < DesiredCredits)
-                {
-                    request.Header.Credits += (ushort)(DesiredCredits - m_availableCredits);
-                }
-            }
-
-            request.Header.MessageID = m_messageID;
-            request.Header.SessionID = m_sessionID;
-            // [MS-SMB2] If the client encrypts the message [..] then the client MUST set the Signature field of the SMB2 header to zero
-            if (m_signingRequired && !encryptData)
-            {
-                request.Header.IsSigned = (m_sessionID != 0 && ((request.CommandName == SMB2CommandName.TreeConnect || request.Header.TreeID != 0) ||
-                                                                (m_dialect == SMB2Dialect.SMB300 && request.CommandName == SMB2CommandName.Logoff)));
-                if (request.Header.IsSigned)
-                {
-                    request.Header.Signature = new byte[16]; // Request could be reused
-                    byte[] buffer = request.GetBytes();
-                    byte[] signature = SMB2Cryptography.CalculateSignature(m_signingKey, m_dialect, buffer, 0, buffer.Length);
-                    // [MS-SMB2] The first 16 bytes of the hash MUST be copied into the 16-byte signature field of the SMB2 Header.
-                    request.Header.Signature = ByteReader.ReadBytes(signature, 0, 16);
-                }
-            }
-<<<<<<< HEAD
-
-            await TrySendCommandAsync(m_clientSocket, request, encryptData ? m_encryptionKey : null, cancellationToken);
-=======
-            TrySendCommand(m_clientSocket, request, encryptData ? m_encryptionKey : null);
->>>>>>> 557936fb
-            if (m_dialect == SMB2Dialect.SMB202 || m_transport == SMBTransportType.NetBiosOverTCP)
-            {
-                m_messageID++;
-            }
-            else
-            {
-                m_messageID += request.Header.CreditCharge;
-            }
-        }
-
-        public uint MaxTransactSize
-        {
-            get
-            {
-                return m_maxTransactSize;
-            }
-        }
-
-        public uint MaxReadSize
-        {
-            get
-            {
-                return m_maxReadSize;
-            }
-        }
-
-        public uint MaxWriteSize
-        {
-            get
-            {
-                return m_maxWriteSize;
-            }
-        }
-
-<<<<<<< HEAD
-        public static Task TrySendCommandAsync(Socket socket, SMB2Command request, byte[] encryptionKey, CancellationToken cancellationToken = default)
-=======
-        public static void TrySendCommand(Socket socket, SMB2Command request, byte[] encryptionKey)
->>>>>>> 557936fb
-        {
-            SessionMessagePacket packet = new SessionMessagePacket();
-            if (encryptionKey != null)
-            {
-                byte[] requestBytes = request.GetBytes();
-                packet.Trailer = SMB2Cryptography.TransformMessage(encryptionKey, requestBytes, request.Header.SessionID);
-            }
-            else
-            {
-                packet.Trailer = request.GetBytes();
-            }
-<<<<<<< HEAD
-
-            return TrySendPacketAsync(socket, packet, cancellationToken);
-=======
-            TrySendPacket(socket, packet);
->>>>>>> 557936fb
-        }
-
-        public static async Task TrySendPacketAsync(Socket socket, SessionPacket packet, CancellationToken cancellationToken = default)
-        {
-            try
-            {
-                var packetBytes = packet.GetBytes().AsMemory();
-                await socket.SendAsync(packetBytes, SocketFlags.None, cancellationToken);
-            }
-            catch (SocketException)
-            {
-            }
-            catch (ObjectDisposedException)
-            {
-            }
-        }
-    }
-}
+/* Copyright (C) 2017-2021 Tal Aloni <tal.aloni.il@gmail.com>. All rights reserved.
+ * 
+ * You can redistribute this program and/or modify it under the terms of
+ * the GNU Lesser Public License as published by the Free Software Foundation,
+ * either version 3 of the License, or (at your option) any later version.
+ */
+using System;
+using System.Collections.Generic;
+using System.Diagnostics;
+using System.Linq;
+using System.Net;
+using System.Net.Sockets;
+using System.Threading;
+using System.Threading.Tasks;
+using SMBLibrary.NetBios;
+using SMBLibrary.SMB2;
+using Utilities;
+
+namespace SMBLibrary.Client
+{
+    public class SMB2Client : ISMBClient
+    {
+        public static readonly int NetBiosOverTCPPort = 139;
+        public static readonly int DirectTCPPort = 445;
+
+        public static readonly uint ClientMaxTransactSize = 1048576;
+        public static readonly uint ClientMaxReadSize = 1048576;
+        public static readonly uint ClientMaxWriteSize = 1048576;
+        private static readonly ushort DesiredCredits = 16;
+        public static readonly int ResponseTimeoutInMilliseconds = 5000;
+
+        private string m_serverName;
+        private SMBTransportType m_transport;
+        private bool m_isConnected;
+        private bool m_isLoggedIn;
+        private Socket m_clientSocket;
+
+        private object m_incomingQueueLock = new object();
+        private List<SMB2Command> m_incomingQueue = new List<SMB2Command>();
+        private EventWaitHandle m_incomingQueueEventHandle = new EventWaitHandle(false, EventResetMode.AutoReset);
+
+        private SessionPacket m_sessionResponsePacket;
+        private EventWaitHandle m_sessionResponseEventHandle = new EventWaitHandle(false, EventResetMode.AutoReset);
+
+        private uint m_messageID = 0;
+        private SMB2Dialect m_dialect;
+        private bool m_signingRequired;
+        private byte[] m_signingKey;
+        private bool m_encryptSessionData;
+        private byte[] m_encryptionKey;
+        private byte[] m_decryptionKey;
+        private uint m_maxTransactSize;
+        private uint m_maxReadSize;
+        private uint m_maxWriteSize;
+        private ulong m_sessionID;
+        private byte[] m_securityBlob;
+        private byte[] m_sessionKey;
+        private ushort m_availableCredits = 1;
+
+        public SMB2Client()
+        {
+        }
+
+        /// <param name="serverName">
+        /// When a Windows Server host is using Failover Cluster & Cluster Shared Volumes, each of those CSV file shares is associated
+        /// with a specific host name associated with the cluster and is not accessible using the node IP address or node host name.
+        /// </param>
+        public Task<bool> ConnectAsync(string serverName, SMBTransportType transport, CancellationToken cancellationToken)
+        {
+            m_serverName = serverName;
+            IPHostEntry hostEntry = Dns.GetHostEntry(serverName);
+            if (hostEntry.AddressList.Length == 0)
+            {
+                throw new Exception(String.Format("Cannot resolve host name {0} to an IP address", serverName));
+            }
+            IPAddress serverAddress = hostEntry.AddressList[0];
+            return ConnectAsync(serverAddress, transport, cancellationToken);
+        }
+
+        public async Task<bool> ConnectAsync(IPAddress serverAddress, SMBTransportType transport, CancellationToken cancellationToken)
+        {
+            if (m_serverName == null)
+            {
+                m_serverName = serverAddress.ToString();
+            }
+
+            m_transport = transport;
+            if (!m_isConnected)
+            {
+                int port;
+                if (transport == SMBTransportType.NetBiosOverTCP)
+                {
+                    port = NetBiosOverTCPPort;
+                }
+                else
+                {
+                    port = DirectTCPPort;
+                }
+
+                if (!ConnectSocket(serverAddress, port))
+                {
+                    return false;
+                }
+
+                if (transport == SMBTransportType.NetBiosOverTCP)
+                {
+                    SessionRequestPacket sessionRequest = new SessionRequestPacket();
+                    sessionRequest.CalledName = NetBiosUtils.GetMSNetBiosName("*SMBSERVER", NetBiosSuffix.FileServiceService);
+                    sessionRequest.CallingName = NetBiosUtils.GetMSNetBiosName(Environment.MachineName, NetBiosSuffix.WorkstationService);
+                    await TrySendPacketAsync(m_clientSocket, sessionRequest, cancellationToken);
+
+                    SessionPacket sessionResponsePacket = WaitForSessionResponsePacket();
+                    if (!(sessionResponsePacket is PositiveSessionResponsePacket))
+                    {
+                        m_clientSocket.Disconnect(false);
+                        if (!ConnectSocket(serverAddress, port))
+                        {
+                            return false;
+                        }
+
+                        NameServiceClient nameServiceClient = new NameServiceClient(serverAddress);
+                        string serverName = nameServiceClient.GetServerName();
+                        if (serverName == null)
+                        {
+                            return false;
+                        }
+
+                        sessionRequest.CalledName = serverName;
+                        await TrySendPacketAsync(m_clientSocket, sessionRequest, cancellationToken);
+
+                        sessionResponsePacket = WaitForSessionResponsePacket();
+                        if (!(sessionResponsePacket is PositiveSessionResponsePacket))
+                        {
+                            return false;
+                        }
+                    }
+                }
+
+                bool supportsDialect = await NegotiateDialectAsync(cancellationToken);
+                if (!supportsDialect)
+                {
+                    m_clientSocket.Close();
+                }
+                else
+                {
+                    m_isConnected = true;
+                }
+            }
+            return m_isConnected;
+        }
+
+        private bool ConnectSocket(IPAddress serverAddress, int port)
+        {
+            m_clientSocket = new Socket(AddressFamily.InterNetwork, SocketType.Stream, ProtocolType.Tcp);
+
+            try
+            {
+                m_clientSocket.Connect(serverAddress, port);
+            }
+            catch (SocketException)
+            {
+                return false;
+            }
+
+            ConnectionState state = new ConnectionState(m_clientSocket);
+            NBTConnectionReceiveBuffer buffer = state.ReceiveBuffer;
+            m_clientSocket.BeginReceive(buffer.Buffer, buffer.WriteOffset, buffer.AvailableLength, SocketFlags.None, new AsyncCallback(OnClientSocketReceive), state);
+            return true;
+        }
+
+        public void Disconnect()
+        {
+            if (m_isConnected)
+            {
+                m_clientSocket.Disconnect(false);
+                m_isConnected = false;
+            }
+        }
+
+        private async Task<bool> NegotiateDialectAsync(CancellationToken cancellationToken)
+        {
+            NegotiateRequest request = new NegotiateRequest();
+            request.SecurityMode = SecurityMode.SigningEnabled;
+            request.Capabilities = Capabilities.Encryption;
+            request.ClientGuid = Guid.NewGuid();
+            request.ClientStartTime = DateTime.Now;
+            request.Dialects.Add(SMB2Dialect.SMB202);
+            request.Dialects.Add(SMB2Dialect.SMB210);
+            request.Dialects.Add(SMB2Dialect.SMB300);
+
+            await TrySendCommandAsync(request, cancellationToken);
+            NegotiateResponse response = WaitForCommand(request.MessageID) as NegotiateResponse;
+            if (response != null && response.Header.Status == NTStatus.STATUS_SUCCESS)
+            {
+                m_dialect = response.DialectRevision;
+                m_signingRequired = (response.SecurityMode & SecurityMode.SigningRequired) > 0;
+                m_maxTransactSize = Math.Min(response.MaxTransactSize, ClientMaxTransactSize);
+                m_maxReadSize = Math.Min(response.MaxReadSize, ClientMaxReadSize);
+                m_maxWriteSize = Math.Min(response.MaxWriteSize, ClientMaxWriteSize);
+                m_securityBlob = response.SecurityBuffer;
+                return true;
+            }
+            return false;
+        }
+
+        public Task<NTStatus> LoginAsync(string domainName, string userName, string password, CancellationToken cancellationToken)
+        {
+            return LoginAsync(domainName, userName, password, AuthenticationMethod.NTLMv2, cancellationToken);
+        }
+
+        public async Task<NTStatus> LoginAsync(string domainName, string userName, string password, AuthenticationMethod authenticationMethod, CancellationToken cancellationToken)
+        {
+            if (!m_isConnected)
+            {
+                throw new InvalidOperationException("A connection must be successfully established before attempting login");
+            }
+
+            byte[] negotiateMessage = NTLMAuthenticationHelper.GetNegotiateMessage(m_securityBlob, domainName, authenticationMethod);
+            if (negotiateMessage == null)
+            {
+                return NTStatus.SEC_E_INVALID_TOKEN;
+            }
+
+            SessionSetupRequest request = new SessionSetupRequest();
+            request.SecurityMode = SecurityMode.SigningEnabled;
+            request.SecurityBuffer = negotiateMessage;
+            await TrySendCommandAsync(request, cancellationToken);
+            SMB2Command response = WaitForCommand(request.MessageID);
+            if (response != null)
+            {
+                if (response.Header.Status == NTStatus.STATUS_MORE_PROCESSING_REQUIRED && response is SessionSetupResponse)
+                {
+                    byte[] authenticateMessage = NTLMAuthenticationHelper.GetAuthenticateMessage(((SessionSetupResponse)response).SecurityBuffer, domainName, userName, password, authenticationMethod, out m_sessionKey);
+                    if (authenticateMessage == null)
+                    {
+                        return NTStatus.SEC_E_INVALID_TOKEN;
+                    }
+
+                    m_sessionID = response.Header.SessionID;
+                    request = new SessionSetupRequest();
+                    request.SecurityMode = SecurityMode.SigningEnabled;
+                    request.SecurityBuffer = authenticateMessage;
+                    await TrySendCommandAsync(request, cancellationToken);
+                    response = WaitForCommand(request.MessageID);
+                    if (response != null)
+                    {
+                        m_isLoggedIn = (response.Header.Status == NTStatus.STATUS_SUCCESS);
+                        if (m_isLoggedIn)
+                        {
+                            m_signingKey = SMB2Cryptography.GenerateSigningKey(m_sessionKey, m_dialect, null);
+                            if (m_dialect == SMB2Dialect.SMB300)
+                            {
+                                m_encryptSessionData = (((SessionSetupResponse)response).SessionFlags & SessionFlags.EncryptData) > 0;
+                                m_encryptionKey = SMB2Cryptography.GenerateClientEncryptionKey(m_sessionKey, SMB2Dialect.SMB300, null);
+                                m_decryptionKey = SMB2Cryptography.GenerateClientDecryptionKey(m_sessionKey, SMB2Dialect.SMB300, null);
+                            }
+                        }
+                        return response.Header.Status;
+                    }
+                }
+                else
+                {
+                    return response.Header.Status;
+                }
+            }
+            return NTStatus.STATUS_INVALID_SMB;
+        }
+
+        public async Task<NTStatus> LogoffAsync(CancellationToken cancellationToken)
+        {
+            if (!m_isConnected)
+            {
+                throw new InvalidOperationException("A login session must be successfully established before attempting logoff");
+            }
+
+            LogoffRequest request = new LogoffRequest();
+            await TrySendCommandAsync(request, cancellationToken);
+
+            SMB2Command response = WaitForCommand(request.MessageID);
+            if (response != null)
+            {
+                m_isLoggedIn = (response.Header.Status != NTStatus.STATUS_SUCCESS);
+                return response.Header.Status;
+            }
+            return NTStatus.STATUS_INVALID_SMB;
+        }
+
+        public async Task<(NTStatus status, IEnumerable<string> shares)> ListShares(CancellationToken cancellationToken)
+        {
+            if (!m_isConnected || !m_isLoggedIn)
+            {
+                throw new InvalidOperationException("A login session must be successfully established before retrieving share list");
+            }
+
+            var (status, namedPipeShare) = await TreeConnectAsync("IPC$", cancellationToken);
+            if (namedPipeShare == null)
+            {
+                return (status, Enumerable.Empty<string>());
+            }
+
+            IEnumerable<string> shares = null;
+            (status, shares) = await ServerServiceHelper.ListShares(namedPipeShare, m_serverName, SMBLibrary.Services.ShareType.DiskDrive, cancellationToken);
+            await namedPipeShare.DisconnectAsync();
+            return (status, shares);
+        }
+
+        public async Task<(NTStatus status, ISMBFileStore share)> TreeConnectAsync(string shareName, CancellationToken cancellationToken)
+        {
+            if (!m_isConnected || !m_isLoggedIn)
+            {
+                throw new InvalidOperationException("A login session must be successfully established before connecting to a share");
+            }
+
+            string sharePath = string.Format(@"\\{0}\{1}", m_serverName, shareName);
+            TreeConnectRequest request = new TreeConnectRequest();
+            request.Path = sharePath;
+            await TrySendCommandAsync(request, cancellationToken);
+            SMB2Command response = WaitForCommand(request.MessageID);
+
+
+            NTStatus status = NTStatus.STATUS_INVALID_SMB;
+            if (response != null)
+            {
+                status = response.Header.Status;
+                if (response.Header.Status == NTStatus.STATUS_SUCCESS && response is TreeConnectResponse)
+                {
+                    bool encryptShareData = (((TreeConnectResponse)response).ShareFlags & ShareFlags.EncryptData) > 0;
+                    var share = new SMB2FileStore(this, response.Header.TreeID, m_encryptSessionData || encryptShareData);
+                    return (status, share);
+                }
+            }
+            return (status, null);
+        }
+
+        private void OnClientSocketReceive(IAsyncResult ar)
+        {
+            ConnectionState state = (ConnectionState)ar.AsyncState;
+            Socket clientSocket = state.ClientSocket;
+
+            if (!clientSocket.Connected)
+            {
+                return;
+            }
+
+            int numberOfBytesReceived = 0;
+            try
+            {
+                numberOfBytesReceived = clientSocket.EndReceive(ar);
+            }
+            catch (ArgumentException) // The IAsyncResult object was not returned from the corresponding synchronous method on this class.
+            {
+                return;
+            }
+            catch (ObjectDisposedException)
+            {
+                Log("[ReceiveCallback] EndReceive ObjectDisposedException");
+                return;
+            }
+            catch (SocketException ex)
+            {
+                Log("[ReceiveCallback] EndReceive SocketException: " + ex.Message);
+                return;
+            }
+
+            if (numberOfBytesReceived == 0)
+            {
+                m_isConnected = false;
+            }
+            else
+            {
+                NBTConnectionReceiveBuffer buffer = state.ReceiveBuffer;
+                buffer.SetNumberOfBytesReceived(numberOfBytesReceived);
+                ProcessConnectionBuffer(state);
+
+                try
+                {
+                    clientSocket.BeginReceive(buffer.Buffer, buffer.WriteOffset, buffer.AvailableLength, SocketFlags.None, new AsyncCallback(OnClientSocketReceive), state);
+                }
+                catch (ObjectDisposedException)
+                {
+                    m_isConnected = false;
+                    Log("[ReceiveCallback] BeginReceive ObjectDisposedException");
+                }
+                catch (SocketException ex)
+                {
+                    m_isConnected = false;
+                    Log("[ReceiveCallback] BeginReceive SocketException: " + ex.Message);
+                }
+            }
+        }
+
+        private void ProcessConnectionBuffer(ConnectionState state)
+        {
+            NBTConnectionReceiveBuffer receiveBuffer = state.ReceiveBuffer;
+            while (receiveBuffer.HasCompletePacket())
+            {
+                SessionPacket packet = null;
+                try
+                {
+                    packet = receiveBuffer.DequeuePacket();
+                }
+                catch (Exception)
+                {
+                    state.ClientSocket.Close();
+                    break;
+                }
+
+                if (packet != null)
+                {
+                    ProcessPacket(packet, state);
+                }
+            }
+        }
+
+        private void ProcessPacket(SessionPacket packet, ConnectionState state)
+        {
+            if (packet is SessionMessagePacket)
+            {
+                byte[] messageBytes;
+                if (m_dialect == SMB2Dialect.SMB300 && SMB2TransformHeader.IsTransformHeader(packet.Trailer, 0))
+                {
+                    SMB2TransformHeader transformHeader = new SMB2TransformHeader(packet.Trailer, 0);
+                    byte[] encryptedMessage = ByteReader.ReadBytes(packet.Trailer, SMB2TransformHeader.Length, (int)transformHeader.OriginalMessageSize);
+                    messageBytes = SMB2Cryptography.DecryptMessage(m_decryptionKey, transformHeader, encryptedMessage);
+                }
+                else
+                {
+                    messageBytes = packet.Trailer;
+                }
+
+                SMB2Command command;
+                try
+                {
+                    command = SMB2Command.ReadResponse(messageBytes, 0);
+                }
+                catch (Exception ex)
+                {
+                    Log("Invalid SMB2 response: " + ex.Message);
+                    state.ClientSocket.Close();
+                    m_isConnected = false;
+                    return;
+                }
+
+                m_availableCredits += command.Header.Credits;
+
+                if (m_transport == SMBTransportType.DirectTCPTransport && command is NegotiateResponse)
+                {
+                    NegotiateResponse negotiateResponse = (NegotiateResponse)command;
+                    if ((negotiateResponse.Capabilities & Capabilities.LargeMTU) > 0)
+                    {
+                        // [MS-SMB2] 3.2.5.1 Receiving Any Message - If the message size received exceeds Connection.MaxTransactSize, the client MUST disconnect the connection.
+                        // Note: Windows clients do not enforce the MaxTransactSize value, we add 256 bytes.
+                        int maxPacketSize = SessionPacket.HeaderLength + (int)Math.Min(negotiateResponse.MaxTransactSize, ClientMaxTransactSize) + 256;
+                        if (maxPacketSize > state.ReceiveBuffer.Buffer.Length)
+                        {
+                            state.ReceiveBuffer.IncreaseBufferSize(maxPacketSize);
+                        }
+                    }
+                }
+
+                // [MS-SMB2] 3.2.5.1.2 - If the MessageId is 0xFFFFFFFFFFFFFFFF, this is not a reply to a previous request,
+                // and the client MUST NOT attempt to locate the request, but instead process it as follows:
+                // If the command field in the SMB2 header is SMB2 OPLOCK_BREAK, it MUST be processed as specified in 3.2.5.19.
+                // Otherwise, the response MUST be discarded as invalid.
+                if (command.Header.MessageID != 0xFFFFFFFFFFFFFFFF || command.Header.Command == SMB2CommandName.OplockBreak)
+                {
+                    lock (m_incomingQueueLock)
+                    {
+                        m_incomingQueue.Add(command);
+                        m_incomingQueueEventHandle.Set();
+                    }
+                }
+            }
+            else if ((packet is PositiveSessionResponsePacket || packet is NegativeSessionResponsePacket) && m_transport == SMBTransportType.NetBiosOverTCP)
+            {
+                m_sessionResponsePacket = packet;
+                m_sessionResponseEventHandle.Set();
+            }
+            else if (packet is SessionKeepAlivePacket && m_transport == SMBTransportType.NetBiosOverTCP)
+            {
+                // [RFC 1001] NetBIOS session keep alives do not require a response from the NetBIOS peer
+            }
+            else
+            {
+                Log("Inappropriate NetBIOS session packet");
+                state.ClientSocket.Close();
+            }
+        }
+
+        internal SMB2Command WaitForCommand(ulong messageID)
+        {
+            Stopwatch stopwatch = new Stopwatch();
+            stopwatch.Start();
+            while (stopwatch.ElapsedMilliseconds < ResponseTimeoutInMilliseconds)
+            {
+                lock (m_incomingQueueLock)
+                {
+                    for (int index = 0; index < m_incomingQueue.Count; index++)
+                    {
+                        SMB2Command command = m_incomingQueue[index];
+
+                        if (command.Header.MessageID == messageID)
+                        {
+                            m_incomingQueue.RemoveAt(index);
+                            if (command.Header.IsAsync && command.Header.Status == NTStatus.STATUS_PENDING)
+                            {
+                                index--;
+                                continue;
+                            }
+                            return command;
+                        }
+                    }
+                }
+                m_incomingQueueEventHandle.WaitOne(100);
+            }
+            return null;
+        }
+
+        internal SessionPacket WaitForSessionResponsePacket()
+        {
+            const int TimeOut = 5000;
+            Stopwatch stopwatch = new Stopwatch();
+            stopwatch.Start();
+            while (stopwatch.ElapsedMilliseconds < TimeOut)
+            {
+                if (m_sessionResponsePacket != null)
+                {
+                    SessionPacket result = m_sessionResponsePacket;
+                    m_sessionResponsePacket = null;
+                    return result;
+                }
+
+                m_sessionResponseEventHandle.WaitOne(100);
+            }
+
+            return null;
+        }
+
+        private void Log(string message)
+        {
+            System.Diagnostics.Debug.Print(message);
+        }
+
+        internal Task TrySendCommandAsync(SMB2Command request, CancellationToken cancellationToken)
+        {
+            return TrySendCommandAsync(request, m_encryptSessionData, cancellationToken);
+        }
+
+        internal async Task TrySendCommandAsync(SMB2Command request, bool encryptData, CancellationToken cancellationToken)
+        {
+            if (m_dialect == SMB2Dialect.SMB202 || m_transport == SMBTransportType.NetBiosOverTCP)
+            {
+                request.Header.CreditCharge = 0;
+                request.Header.Credits = 1;
+                m_availableCredits -= 1;
+            }
+            else
+            {
+                if (request.Header.CreditCharge == 0)
+                {
+                    request.Header.CreditCharge = 1;
+                }
+
+                if (m_availableCredits < request.Header.CreditCharge)
+                {
+                    throw new Exception("Not enough credits");
+                }
+
+                m_availableCredits -= request.Header.CreditCharge;
+
+                if (m_availableCredits < DesiredCredits)
+                {
+                    request.Header.Credits += (ushort)(DesiredCredits - m_availableCredits);
+                }
+            }
+
+            request.Header.MessageID = m_messageID;
+            request.Header.SessionID = m_sessionID;
+            // [MS-SMB2] If the client encrypts the message [..] then the client MUST set the Signature field of the SMB2 header to zero
+            if (m_signingRequired && !encryptData)
+            {
+                request.Header.IsSigned = (m_sessionID != 0 && ((request.CommandName == SMB2CommandName.TreeConnect || request.Header.TreeID != 0) ||
+                                                                (m_dialect == SMB2Dialect.SMB300 && request.CommandName == SMB2CommandName.Logoff)));
+                if (request.Header.IsSigned)
+                {
+                    request.Header.Signature = new byte[16]; // Request could be reused
+                    byte[] buffer = request.GetBytes();
+                    byte[] signature = SMB2Cryptography.CalculateSignature(m_signingKey, m_dialect, buffer, 0, buffer.Length);
+                    // [MS-SMB2] The first 16 bytes of the hash MUST be copied into the 16-byte signature field of the SMB2 Header.
+                    request.Header.Signature = ByteReader.ReadBytes(signature, 0, 16);
+                }
+            }
+
+            await TrySendCommandAsync(m_clientSocket, request, encryptData ? m_encryptionKey : null, cancellationToken);
+            if (m_dialect == SMB2Dialect.SMB202 || m_transport == SMBTransportType.NetBiosOverTCP)
+            {
+                m_messageID++;
+            }
+            else
+            {
+                m_messageID += request.Header.CreditCharge;
+            }
+        }
+
+        public uint MaxTransactSize
+        {
+            get
+            {
+                return m_maxTransactSize;
+            }
+        }
+
+        public uint MaxReadSize
+        {
+            get
+            {
+                return m_maxReadSize;
+            }
+        }
+
+        public uint MaxWriteSize
+        {
+            get
+            {
+                return m_maxWriteSize;
+            }
+        }
+
+        public static Task TrySendCommandAsync(Socket socket, SMB2Command request, byte[] encryptionKey, CancellationToken cancellationToken = default)
+        {
+            SessionMessagePacket packet = new SessionMessagePacket();
+            if (encryptionKey != null)
+            {
+                byte[] requestBytes = request.GetBytes();
+                packet.Trailer = SMB2Cryptography.TransformMessage(encryptionKey, requestBytes, request.Header.SessionID);
+            }
+            else
+            {
+                packet.Trailer = request.GetBytes();
+            }
+
+            return TrySendPacketAsync(socket, packet, cancellationToken);
+        }
+
+        public static async Task TrySendPacketAsync(Socket socket, SessionPacket packet, CancellationToken cancellationToken = default)
+        {
+            try
+            {
+                var packetBytes = packet.GetBytes().AsMemory();
+                await socket.SendAsync(packetBytes, SocketFlags.None, cancellationToken);
+            }
+            catch (SocketException)
+            {
+            }
+            catch (ObjectDisposedException)
+            {
+            }
+        }
+    }
+}