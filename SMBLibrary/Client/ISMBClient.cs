--- conflicted
+++ resolved
@@ -1,47 +1,43 @@
-/* Copyright (C) 2017-2021 Tal Aloni <tal.aloni.il@gmail.com>. All rights reserved.
- * 
- * You can redistribute this program and/or modify it under the terms of
- * the GNU Lesser Public License as published by the Free Software Foundation,
- * either version 3 of the License, or (at your option) any later version.
- */
-using System;
-using System.Collections.Generic;
-using System.Net;
-using System.Threading;
-using System.Threading.Tasks;
-
-namespace SMBLibrary.Client
-{
-    public interface ISMBClient
-    {
-<<<<<<< HEAD
-        Task<bool> ConnectAsync(IPAddress serverAddress, SMBTransportType transport, CancellationToken cancellationToken);
-=======
-        bool Connect(string serverName, SMBTransportType transport);
-
-        bool Connect(IPAddress serverAddress, SMBTransportType transport);
->>>>>>> 557936fb
-
-        void Disconnect();
-
-        Task<NTStatus> LoginAsync(string domainName, string userName, string password, CancellationToken cancellationToken);
-
-        Task<NTStatus> LoginAsync(string domainName, string userName, string password, AuthenticationMethod authenticationMethod, CancellationToken cancellationToken);
-
-        Task<NTStatus> LogoffAsync(CancellationToken cancellationToken);
-
-        Task<(NTStatus status, IEnumerable<string> shares)> ListShares(CancellationToken cancellationToken);
-
-        Task<(NTStatus status, ISMBFileStore share)> TreeConnectAsync(string shareName, CancellationToken cancellationToken);
-
-        uint MaxReadSize
-        {
-            get;
-        }
-
-        uint MaxWriteSize
-        {
-            get;
-        }
-    }
-}
+/* Copyright (C) 2017-2021 Tal Aloni <tal.aloni.il@gmail.com>. All rights reserved.
+ * 
+ * You can redistribute this program and/or modify it under the terms of
+ * the GNU Lesser Public License as published by the Free Software Foundation,
+ * either version 3 of the License, or (at your option) any later version.
+ */
+using System;
+using System.Collections.Generic;
+using System.Net;
+using System.Threading;
+using System.Threading.Tasks;
+
+namespace SMBLibrary.Client
+{
+    public interface ISMBClient
+    {
+        Task<bool> ConnectAsync(string serverName, SMBTransportType transport, CancellationToken cancellationToken);
+
+        Task<bool> ConnectAsync(IPAddress serverAddress, SMBTransportType transport, CancellationToken cancellationToken);
+
+        void Disconnect();
+
+        Task<NTStatus> LoginAsync(string domainName, string userName, string password, CancellationToken cancellationToken);
+
+        Task<NTStatus> LoginAsync(string domainName, string userName, string password, AuthenticationMethod authenticationMethod, CancellationToken cancellationToken);
+
+        Task<NTStatus> LogoffAsync(CancellationToken cancellationToken);
+
+        Task<(NTStatus status, IEnumerable<string> shares)> ListShares(CancellationToken cancellationToken);
+
+        Task<(NTStatus status, ISMBFileStore share)> TreeConnectAsync(string shareName, CancellationToken cancellationToken);
+
+        uint MaxReadSize
+        {
+            get;
+        }
+
+        uint MaxWriteSize
+        {
+            get;
+        }
+    }
+}