<<<<<<< HEAD
/* Copyright (C) 2014-2020 Tal Aloni <tal.aloni.il@gmail.com>. All rights reserved.
=======
/* Copyright (C) 2014-2021 Tal Aloni <tal.aloni.il@gmail.com>. All rights reserved.
>>>>>>> 557936fb
 * 
 * You can redistribute this program and/or modify it under the terms of
 * the GNU Lesser Public License as published by the Free Software Foundation,
 * either version 3 of the License, or (at your option) any later version.
 */
using System;
using System.Collections.Generic;
using System.Linq;
using System.Threading;
using System.Threading.Tasks;
using SMBLibrary.RPC;
using SMBLibrary.Services;
using Utilities;

namespace SMBLibrary.Client
{
    public class ServerServiceHelper
    {
        public static async Task<(NTStatus status, IEnumerable<string> result)> ListShares(INTFileStore namedPipeShare, ShareType? shareType, CancellationToken cancellationToken)
        {
<<<<<<< HEAD
            var (status, pipeHandle, fileStatus) = await namedPipeShare.CreateFile(ServerService.ServicePipeName,
                                                                               (AccessMask)(FileAccessMask.FILE_READ_DATA | FileAccessMask.FILE_WRITE_DATA),
                                                                               0,
                                                                               ShareAccess.Read | ShareAccess.Write,
                                                                               CreateDisposition.FILE_OPEN,
                                                                               0,
                                                                               null,
                                                                               cancellationToken);

            BindPDU bindPDU = new BindPDU();
            bindPDU.Flags = PacketFlags.FirstFragment | PacketFlags.LastFragment;
            bindPDU.DataRepresentation.CharacterFormat = CharacterFormat.ASCII;
            bindPDU.DataRepresentation.ByteOrder = ByteOrder.LittleEndian;
            bindPDU.DataRepresentation.FloatingPointRepresentation = FloatingPointRepresentation.IEEE;
            bindPDU.MaxTransmitFragmentSize = 5680;
            bindPDU.MaxReceiveFragmentSize = 5680;

            ContextElement serverServiceContext = new ContextElement();
            serverServiceContext.AbstractSyntax = new SyntaxID(ServerService.ServiceInterfaceGuid, ServerService.ServiceVersion);
            serverServiceContext.TransferSyntaxList.Add(new SyntaxID(RemoteServiceHelper.NDRTransferSyntaxIdentifier, RemoteServiceHelper.NDRTransferSyntaxVersion));
            
            bindPDU.ContextList.Add(serverServiceContext);

            byte[] input = bindPDU.GetBytes();
            byte[] output;
            (status, output) = await namedPipeShare.DeviceIOControl(pipeHandle, (uint)IoControlCode.FSCTL_PIPE_TRANSCEIVE, input, 4096, cancellationToken);
=======
            return ListShares(namedPipeShare, "*", shareType, out status);
        }

        /// <param name="serverName">
        /// When a Windows Server host is using Failover Cluster & Cluster Shared Volumes, each of those CSV file shares is associated
        /// with a specific host name associated with the cluster and is not accessible using the node IP address or node host name.
        /// </param>
        public static List<string> ListShares(INTFileStore namedPipeShare, string serverName, ShareType? shareType, out NTStatus status)
        {
            object pipeHandle;
            int maxTransmitFragmentSize;
            status = NamedPipeHelper.BindPipe(namedPipeShare, ServerService.ServicePipeName, ServerService.ServiceInterfaceGuid, ServerService.ServiceVersion, out pipeHandle, out maxTransmitFragmentSize);
>>>>>>> 557936fb
            if (status != NTStatus.STATUS_SUCCESS)
            {
                return (status, Enumerable.Empty<string>());
            }
<<<<<<< HEAD
            BindAckPDU bindAckPDU = RPCPDU.GetPDU(output, 0) as BindAckPDU;
            if (bindAckPDU == null)
            {
                status = NTStatus.STATUS_NOT_SUPPORTED;
                return (status, Enumerable.Empty<string>());
            }
=======
>>>>>>> 557936fb

            NetrShareEnumRequest shareEnumRequest = new NetrShareEnumRequest();
            shareEnumRequest.InfoStruct = new ShareEnum();
            shareEnumRequest.InfoStruct.Level = 1;
            shareEnumRequest.InfoStruct.Info = new ShareInfo1Container();
            shareEnumRequest.PreferedMaximumLength = UInt32.MaxValue;
            shareEnumRequest.ServerName = serverName;
            RequestPDU requestPDU = new RequestPDU();
            requestPDU.Flags = PacketFlags.FirstFragment | PacketFlags.LastFragment;
            requestPDU.DataRepresentation.CharacterFormat = CharacterFormat.ASCII;
            requestPDU.DataRepresentation.ByteOrder = ByteOrder.LittleEndian;
            requestPDU.DataRepresentation.FloatingPointRepresentation = FloatingPointRepresentation.IEEE;
            requestPDU.OpNum = (ushort)ServerServiceOpName.NetrShareEnum;
            requestPDU.Data = shareEnumRequest.GetBytes();
            requestPDU.AllocationHint = (uint)requestPDU.Data.Length;
<<<<<<< HEAD

            input = requestPDU.GetBytes();
            int maxOutputLength = bindAckPDU.MaxTransmitFragmentSize;
            (status, output) = await namedPipeShare.DeviceIOControl(pipeHandle, (uint)IoControlCode.FSCTL_PIPE_TRANSCEIVE, input, maxOutputLength, cancellationToken);

=======
            byte[] input = requestPDU.GetBytes();
            byte[] output;
            int maxOutputLength = maxTransmitFragmentSize;
            status = namedPipeShare.DeviceIOControl(pipeHandle, (uint)IoControlCode.FSCTL_PIPE_TRANSCEIVE, input, out output, maxOutputLength);
>>>>>>> 557936fb
            if (status != NTStatus.STATUS_SUCCESS)
            {
                return (status, Enumerable.Empty<string>());
            }
            ResponsePDU responsePDU = RPCPDU.GetPDU(output, 0) as ResponsePDU;
            if (responsePDU == null)
            {
                status = NTStatus.STATUS_NOT_SUPPORTED;
                return (status, Enumerable.Empty<string>());
            }

            byte[] responseData = responsePDU.Data;
            while ((responsePDU.Flags & PacketFlags.LastFragment) == 0)
            {
                (status, output) = await namedPipeShare.ReadFileAsync(pipeHandle, 0, maxOutputLength, cancellationToken);
                if (status != NTStatus.STATUS_SUCCESS)
                {
                    return (status, Enumerable.Empty<string>());
                }
                responsePDU = RPCPDU.GetPDU(output, 0) as ResponsePDU;
                if (responsePDU == null)
                {
                    status = NTStatus.STATUS_NOT_SUPPORTED;
                    return (status, Enumerable.Empty<string>());
                }
                responseData = ByteUtils.Concatenate(responseData, responsePDU.Data);
            }
<<<<<<< HEAD
            await namedPipeShare.CloseFileAsync(pipeHandle, cancellationToken);
=======
            namedPipeShare.CloseFile(pipeHandle);
>>>>>>> 557936fb
            NetrShareEnumResponse shareEnumResponse = new NetrShareEnumResponse(responseData);
            ShareInfo1Container shareInfo1 = shareEnumResponse.InfoStruct.Info as ShareInfo1Container;
            if (shareInfo1 == null || shareInfo1.Entries == null)
            {
                if (shareEnumResponse.Result == Win32Error.ERROR_ACCESS_DENIED)
                {
                    status = NTStatus.STATUS_ACCESS_DENIED;
                }
                else
                {
                    status = NTStatus.STATUS_NOT_SUPPORTED;
                }

                return (status, Enumerable.Empty<string>());
            }

            List<string> result = new List<string>();
            foreach (ShareInfo1Entry entry in shareInfo1.Entries)
            {
                if (!shareType.HasValue || shareType.Value == entry.ShareType.ShareType)
                {
                    result.Add(entry.NetName.Value);
                }
            }
            return (status, result);
        }
    }
}
<|MERGE_RESOLUTION|>--- conflicted
+++ resolved
@@ -1,166 +1,110 @@
-<<<<<<< HEAD
-/* Copyright (C) 2014-2020 Tal Aloni <tal.aloni.il@gmail.com>. All rights reserved.
-=======
-/* Copyright (C) 2014-2021 Tal Aloni <tal.aloni.il@gmail.com>. All rights reserved.
->>>>>>> 557936fb
- * 
- * You can redistribute this program and/or modify it under the terms of
- * the GNU Lesser Public License as published by the Free Software Foundation,
- * either version 3 of the License, or (at your option) any later version.
- */
-using System;
-using System.Collections.Generic;
-using System.Linq;
-using System.Threading;
-using System.Threading.Tasks;
-using SMBLibrary.RPC;
-using SMBLibrary.Services;
-using Utilities;
-
-namespace SMBLibrary.Client
-{
-    public class ServerServiceHelper
-    {
-        public static async Task<(NTStatus status, IEnumerable<string> result)> ListShares(INTFileStore namedPipeShare, ShareType? shareType, CancellationToken cancellationToken)
-        {
-<<<<<<< HEAD
-            var (status, pipeHandle, fileStatus) = await namedPipeShare.CreateFile(ServerService.ServicePipeName,
-                                                                               (AccessMask)(FileAccessMask.FILE_READ_DATA | FileAccessMask.FILE_WRITE_DATA),
-                                                                               0,
-                                                                               ShareAccess.Read | ShareAccess.Write,
-                                                                               CreateDisposition.FILE_OPEN,
-                                                                               0,
-                                                                               null,
-                                                                               cancellationToken);
-
-            BindPDU bindPDU = new BindPDU();
-            bindPDU.Flags = PacketFlags.FirstFragment | PacketFlags.LastFragment;
-            bindPDU.DataRepresentation.CharacterFormat = CharacterFormat.ASCII;
-            bindPDU.DataRepresentation.ByteOrder = ByteOrder.LittleEndian;
-            bindPDU.DataRepresentation.FloatingPointRepresentation = FloatingPointRepresentation.IEEE;
-            bindPDU.MaxTransmitFragmentSize = 5680;
-            bindPDU.MaxReceiveFragmentSize = 5680;
-
-            ContextElement serverServiceContext = new ContextElement();
-            serverServiceContext.AbstractSyntax = new SyntaxID(ServerService.ServiceInterfaceGuid, ServerService.ServiceVersion);
-            serverServiceContext.TransferSyntaxList.Add(new SyntaxID(RemoteServiceHelper.NDRTransferSyntaxIdentifier, RemoteServiceHelper.NDRTransferSyntaxVersion));
-            
-            bindPDU.ContextList.Add(serverServiceContext);
-
-            byte[] input = bindPDU.GetBytes();
-            byte[] output;
-            (status, output) = await namedPipeShare.DeviceIOControl(pipeHandle, (uint)IoControlCode.FSCTL_PIPE_TRANSCEIVE, input, 4096, cancellationToken);
-=======
-            return ListShares(namedPipeShare, "*", shareType, out status);
-        }
-
-        /// <param name="serverName">
-        /// When a Windows Server host is using Failover Cluster & Cluster Shared Volumes, each of those CSV file shares is associated
-        /// with a specific host name associated with the cluster and is not accessible using the node IP address or node host name.
-        /// </param>
-        public static List<string> ListShares(INTFileStore namedPipeShare, string serverName, ShareType? shareType, out NTStatus status)
-        {
-            object pipeHandle;
-            int maxTransmitFragmentSize;
-            status = NamedPipeHelper.BindPipe(namedPipeShare, ServerService.ServicePipeName, ServerService.ServiceInterfaceGuid, ServerService.ServiceVersion, out pipeHandle, out maxTransmitFragmentSize);
->>>>>>> 557936fb
-            if (status != NTStatus.STATUS_SUCCESS)
-            {
-                return (status, Enumerable.Empty<string>());
-            }
-<<<<<<< HEAD
-            BindAckPDU bindAckPDU = RPCPDU.GetPDU(output, 0) as BindAckPDU;
-            if (bindAckPDU == null)
-            {
-                status = NTStatus.STATUS_NOT_SUPPORTED;
-                return (status, Enumerable.Empty<string>());
-            }
-=======
->>>>>>> 557936fb
-
-            NetrShareEnumRequest shareEnumRequest = new NetrShareEnumRequest();
-            shareEnumRequest.InfoStruct = new ShareEnum();
-            shareEnumRequest.InfoStruct.Level = 1;
-            shareEnumRequest.InfoStruct.Info = new ShareInfo1Container();
-            shareEnumRequest.PreferedMaximumLength = UInt32.MaxValue;
-            shareEnumRequest.ServerName = serverName;
-            RequestPDU requestPDU = new RequestPDU();
-            requestPDU.Flags = PacketFlags.FirstFragment | PacketFlags.LastFragment;
-            requestPDU.DataRepresentation.CharacterFormat = CharacterFormat.ASCII;
-            requestPDU.DataRepresentation.ByteOrder = ByteOrder.LittleEndian;
-            requestPDU.DataRepresentation.FloatingPointRepresentation = FloatingPointRepresentation.IEEE;
-            requestPDU.OpNum = (ushort)ServerServiceOpName.NetrShareEnum;
-            requestPDU.Data = shareEnumRequest.GetBytes();
-            requestPDU.AllocationHint = (uint)requestPDU.Data.Length;
-<<<<<<< HEAD
-
-            input = requestPDU.GetBytes();
-            int maxOutputLength = bindAckPDU.MaxTransmitFragmentSize;
-            (status, output) = await namedPipeShare.DeviceIOControl(pipeHandle, (uint)IoControlCode.FSCTL_PIPE_TRANSCEIVE, input, maxOutputLength, cancellationToken);
-
-=======
-            byte[] input = requestPDU.GetBytes();
-            byte[] output;
-            int maxOutputLength = maxTransmitFragmentSize;
-            status = namedPipeShare.DeviceIOControl(pipeHandle, (uint)IoControlCode.FSCTL_PIPE_TRANSCEIVE, input, out output, maxOutputLength);
->>>>>>> 557936fb
-            if (status != NTStatus.STATUS_SUCCESS)
-            {
-                return (status, Enumerable.Empty<string>());
-            }
-            ResponsePDU responsePDU = RPCPDU.GetPDU(output, 0) as ResponsePDU;
-            if (responsePDU == null)
-            {
-                status = NTStatus.STATUS_NOT_SUPPORTED;
-                return (status, Enumerable.Empty<string>());
-            }
-
-            byte[] responseData = responsePDU.Data;
-            while ((responsePDU.Flags & PacketFlags.LastFragment) == 0)
-            {
-                (status, output) = await namedPipeShare.ReadFileAsync(pipeHandle, 0, maxOutputLength, cancellationToken);
-                if (status != NTStatus.STATUS_SUCCESS)
-                {
-                    return (status, Enumerable.Empty<string>());
-                }
-                responsePDU = RPCPDU.GetPDU(output, 0) as ResponsePDU;
-                if (responsePDU == null)
-                {
-                    status = NTStatus.STATUS_NOT_SUPPORTED;
-                    return (status, Enumerable.Empty<string>());
-                }
-                responseData = ByteUtils.Concatenate(responseData, responsePDU.Data);
-            }
-<<<<<<< HEAD
-            await namedPipeShare.CloseFileAsync(pipeHandle, cancellationToken);
-=======
-            namedPipeShare.CloseFile(pipeHandle);
->>>>>>> 557936fb
-            NetrShareEnumResponse shareEnumResponse = new NetrShareEnumResponse(responseData);
-            ShareInfo1Container shareInfo1 = shareEnumResponse.InfoStruct.Info as ShareInfo1Container;
-            if (shareInfo1 == null || shareInfo1.Entries == null)
-            {
-                if (shareEnumResponse.Result == Win32Error.ERROR_ACCESS_DENIED)
-                {
-                    status = NTStatus.STATUS_ACCESS_DENIED;
-                }
-                else
-                {
-                    status = NTStatus.STATUS_NOT_SUPPORTED;
-                }
-
-                return (status, Enumerable.Empty<string>());
-            }
-
-            List<string> result = new List<string>();
-            foreach (ShareInfo1Entry entry in shareInfo1.Entries)
-            {
-                if (!shareType.HasValue || shareType.Value == entry.ShareType.ShareType)
-                {
-                    result.Add(entry.NetName.Value);
-                }
-            }
-            return (status, result);
-        }
-    }
-}
+/* Copyright (C) 2014-2021 Tal Aloni <tal.aloni.il@gmail.com>. All rights reserved.
+ * 
+ * You can redistribute this program and/or modify it under the terms of
+ * the GNU Lesser Public License as published by the Free Software Foundation,
+ * either version 3 of the License, or (at your option) any later version.
+ */
+using System;
+using System.Collections.Generic;
+using System.Linq;
+using System.Threading;
+using System.Threading.Tasks;
+using SMBLibrary.RPC;
+using SMBLibrary.Services;
+using Utilities;
+
+namespace SMBLibrary.Client
+{
+    public class ServerServiceHelper
+    {
+        public static Task<(NTStatus status, IEnumerable<string> result)> ListShares(INTFileStore namedPipeShare, ShareType? shareType, CancellationToken cancellationToken)
+        {
+            return ListShares(namedPipeShare, "*", shareType, cancellationToken);
+        }
+
+        /// <param name="serverName">
+        /// When a Windows Server host is using Failover Cluster & Cluster Shared Volumes, each of those CSV file shares is associated
+        /// with a specific host name associated with the cluster and is not accessible using the node IP address or node host name.
+        /// </param>
+        public static async Task<(NTStatus status, IEnumerable<string> result)> ListShares(INTFileStore namedPipeShare, string serverName, ShareType? shareType, CancellationToken cancellationToken)
+        {
+            var (status, pipeHandle, maxTransmitFragmentSize) = await NamedPipeHelper.BindPipe(namedPipeShare, ServerService.ServicePipeName, ServerService.ServiceInterfaceGuid, ServerService.ServiceVersion, cancellationToken);
+            if (status != NTStatus.STATUS_SUCCESS)
+                return (status, Enumerable.Empty<string>());
+
+            NetrShareEnumRequest shareEnumRequest = new NetrShareEnumRequest();
+            shareEnumRequest.InfoStruct = new ShareEnum();
+            shareEnumRequest.InfoStruct.Level = 1;
+            shareEnumRequest.InfoStruct.Info = new ShareInfo1Container();
+            shareEnumRequest.PreferedMaximumLength = UInt32.MaxValue;
+            shareEnumRequest.ServerName = serverName;
+            RequestPDU requestPDU = new RequestPDU();
+            requestPDU.Flags = PacketFlags.FirstFragment | PacketFlags.LastFragment;
+            requestPDU.DataRepresentation.CharacterFormat = CharacterFormat.ASCII;
+            requestPDU.DataRepresentation.ByteOrder = ByteOrder.LittleEndian;
+            requestPDU.DataRepresentation.FloatingPointRepresentation = FloatingPointRepresentation.IEEE;
+            requestPDU.OpNum = (ushort)ServerServiceOpName.NetrShareEnum;
+            requestPDU.Data = shareEnumRequest.GetBytes();
+            requestPDU.AllocationHint = (uint)requestPDU.Data.Length;
+
+            var input = requestPDU.GetBytes();
+            int maxOutputLength = maxTransmitFragmentSize;
+            byte[] output;
+            (status, output) = await namedPipeShare.DeviceIOControl(pipeHandle, (uint)IoControlCode.FSCTL_PIPE_TRANSCEIVE, input, maxOutputLength, cancellationToken);
+
+            if (status != NTStatus.STATUS_SUCCESS)
+            {
+                return (status, Enumerable.Empty<string>());
+            }
+            ResponsePDU responsePDU = RPCPDU.GetPDU(output, 0) as ResponsePDU;
+            if (responsePDU == null)
+            {
+                status = NTStatus.STATUS_NOT_SUPPORTED;
+                return (status, Enumerable.Empty<string>());
+            }
+
+            byte[] responseData = responsePDU.Data;
+            while ((responsePDU.Flags & PacketFlags.LastFragment) == 0)
+            {
+                (status, output) = await namedPipeShare.ReadFileAsync(pipeHandle, 0, maxOutputLength, cancellationToken);
+                if (status != NTStatus.STATUS_SUCCESS)
+                {
+                    return (status, Enumerable.Empty<string>());
+                }
+                responsePDU = RPCPDU.GetPDU(output, 0) as ResponsePDU;
+                if (responsePDU == null)
+                {
+                    status = NTStatus.STATUS_NOT_SUPPORTED;
+                    return (status, Enumerable.Empty<string>());
+                }
+                responseData = ByteUtils.Concatenate(responseData, responsePDU.Data);
+            }
+            await namedPipeShare.CloseFileAsync(pipeHandle, cancellationToken);
+            NetrShareEnumResponse shareEnumResponse = new NetrShareEnumResponse(responseData);
+            ShareInfo1Container shareInfo1 = shareEnumResponse.InfoStruct.Info as ShareInfo1Container;
+            if (shareInfo1 == null || shareInfo1.Entries == null)
+            {
+                if (shareEnumResponse.Result == Win32Error.ERROR_ACCESS_DENIED)
+                {
+                    status = NTStatus.STATUS_ACCESS_DENIED;
+                }
+                else
+                {
+                    status = NTStatus.STATUS_NOT_SUPPORTED;
+                }
+
+                return (status, Enumerable.Empty<string>());
+            }
+
+            List<string> result = new List<string>();
+            foreach (ShareInfo1Entry entry in shareInfo1.Entries)
+            {
+                if (!shareType.HasValue || shareType.Value == entry.ShareType.ShareType)
+                {
+                    result.Add(entry.NetName.Value);
+                }
+            }
+            return (status, result);
+        }
+    }
+}